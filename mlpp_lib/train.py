--- conflicted
+++ resolved
@@ -8,15 +8,10 @@
 import tensorflow as tf
 import xarray as xr
 
-<<<<<<< HEAD
-from mlpp_lib.callbacks import TimeHistory
+from mlpp_lib.callbacks import TimeHistory, EnsembleMetrics
 from mlpp_lib.datasets import DataModule, Dataset
 from mlpp_lib.callbacks import TimeHistory, ProperScores
-=======
-from mlpp_lib.callbacks import TimeHistory, EnsembleMetrics
-from mlpp_lib.datasets import get_tensor_dataset, split_dataset
-from mlpp_lib.standardizers import standardize_split_dataset
->>>>>>> a9e00b00
+
 from mlpp_lib.utils import (
     get_callback,
     get_loss,
@@ -60,86 +55,12 @@
     callbacks: Optional[list] = None,
 ) -> tuple:
 
-<<<<<<< HEAD
+
     LOGGER.debug(f"run params:\n{pformat(cfg)}")
 
     datamodule.setup("fit")
     model_config = cfg["model"]
     loss_config = cfg["loss"]
-=======
-    LOGGER.debug(f"run params:\n{pformat(param_run)}")
-    # required parameters
-    model_config = param_run["model"]
-    loss_config = param_run["loss"]
-    # optional parameters
-    metrics_config = param_run.get("metrics", [])
-    callbacks_config = param_run.get("callbacks", [])
-    event_dims = param_run.get("batching", {}).get("event_dims", [])
-    batch_size = param_run.get("batching", {}).get("batch_size")
-    shuffle = param_run.get("batching", {}).get("shuffle", True)
-    out_bias_init = param_run.get("out_bias_init")
-    thinning = param_run.get("thinning")
-    optimizer_config = param_run.get("optimizer", "Adam")
-    epochs = param_run.get("epochs", 1)
-    steps_per_epoch = param_run.get("steps_per_epoch")
-
-    # load data and filter measurements
-    if targets_mask is not None:
-        targets = targets.where(
-            targets_mask
-        )  # TODO: make sure that qa code follows this!
-        LOGGER.info(
-            f"Will keep {targets_mask.sum()/targets_mask.size * 100:.1f}% of targets."
-        )
-
-    if features_mask is not None:
-        LOGGER.info(
-            f"Will keep {features_mask.sum() / features_mask.size * 100:.1f}% of features."
-        )
-        features = features.assign_coords(is_valid=features_mask)
-    else:
-        features = features.assign_coords(is_valid=True)
-
-    # split datasets
-    features = split_dataset(features, splits=splits_train_val, thinning=thinning)
-    targets = split_dataset(targets, splits=splits_train_val, thinning=thinning)
-    sample_weights = split_dataset(
-        sample_weights, splits=splits_train_val, thinning=thinning
-    )
-
-    # standardize features
-    features, standardizer = standardize_split_dataset(
-        features, return_standardizer=True
-    )
-
-    # reshape as input tensors
-    data = {}
-    for split_key in splits_train_val.keys():
-        features[split_key] = features[split_key].where(features[split_key].is_valid)
-        data[split_key] = get_tensor_dataset(
-            features[split_key],
-            targets[split_key],
-            sample_weights[split_key],
-            event_dims=event_dims,
-        )
-        LOGGER.info(
-            f"{data[split_key][0].sizes['sample']} samples in the {split_key} set."
-        )
-        if data[split_key][2] is not None:
-            # take the product in case multiple weights are used
-            var_axis = data[split_key][2].dims.index("variable")
-            data[split_key][2] = np.prod(data[split_key][2], axis=var_axis)
-
-    x_train_data = data["train"][0].values
-    y_train_data = data["train"][1].values
-    x_val_data = data["val"][0].values
-    y_val_data = data["val"][1].values
-    w_train_data = data["train"][2]
-    # see https://github.com/keras-team/keras/pull/17357
-    if w_train_data is not None:
-        w_train_data = (w_train_data.values,)
-    del data
->>>>>>> a9e00b00
 
     # prepare model
     event_dims = list(set(datamodule.x.dims) - set(datamodule.batch_dims))
@@ -149,13 +70,8 @@
     output_shape = datamodule.train.y.shape[1:]
     model = get_model(input_shape, output_shape, model_config)
     loss = get_loss(loss_config)
-<<<<<<< HEAD
-    metrics = [get_metric(metric) for metric in cfg.get("metrics_config", [])]
-    optimizer = getattr(tf.keras.optimizers, cfg.get("optimizer", "Adam"))(learning_rate=cfg.get("learning_rate", 0.001))
-=======
-    metrics = [get_metric(metric) for metric in metrics_config]
-    optimizer = get_optimizer(optimizer_config)
->>>>>>> a9e00b00
+    metrics = [get_metric(metric) for metric in cfg.get("metrics", [])]
+    optimzer = get_optimizer(cfg.get("optimizer", "Adam"))
     model.compile(optimizer=optimizer, loss=loss, metrics=metrics)
     model.summary(print_fn=LOGGER.info)
 
@@ -163,19 +79,11 @@
     if callbacks is None:
         callbacks = []
 
-<<<<<<< HEAD
-    for callback in cfg.get("callbacks", {}).items():
-        callback_instance = get_callback({callback[0]: callback[1]})
-
-        if isinstance(callback_instance, ProperScores):
-            callback_instance.add_validation_data((datamodule.val.x, datamodule.val.y))
-=======
-    for callback in callbacks_config:
+    for callback in cfg.get("callbacks", []):
         callback_instance = get_callback(callback)
 
         if isinstance(callback_instance, EnsembleMetrics):
-            callback_instance.add_validation_data((x_val_data, y_val_data))
->>>>>>> a9e00b00
+            callback_instance.add_validation_data((datamodule.val.x, datamodule.val.y))
 
         callbacks.append(callback_instance)
 
