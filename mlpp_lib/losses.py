from typing import Literal, Optional, Union

import numpy as np
import tensorflow as tf
import tensorflow_probability as tfp
from tensorflow_probability import distributions as tfd

from mlpp_lib.decorators import with_attrs


@with_attrs(loss_type="probabilistic")
def crps_energy_ensemble(
    obs: Union[tf.Tensor, np.ndarray],
    fct_ens: Union[tf.Tensor, np.ndarray],
) -> tf.Tensor:
    """
    Energy form of the Continuous Ranked Probability Score from Gneiting and Raftery (2007),
    where the expectations terms are approximated from an ensemble.

    .. math::
        CRPS(F, y) = E_F|X - y| - 1/2 * E_F|X - X'|

    Parameters
    ----------
    fct_ens: array-like
        Ensemble forecasts, with ensemble members along the first dimension.
    obs: array-like
        Observations.

    Return
    ------
    crps: tf.Tensor
        The CRPS for each sample.
    """

    # first term
    E_1 = tf.abs(fct_ens - obs[None, :])
    E_1 = tf.reduce_mean(E_1, axis=0)

    # second term
    E_2 = tf.abs(fct_ens[None, :] - fct_ens[:, None])
    E_2 = tf.reduce_mean(E_2, axis=(0, 1))
    crps = E_1 - E_2 / 2

    return crps


@with_attrs(loss_type="probabilistic")
def crps_energy(
    obs: Union[tf.Tensor, np.ndarray],
    fct_dist: tfp.distributions.Distribution,
) -> tf.Tensor:
    """
    Energy form of the Continuous Ranked Probability Score from Gneiting and Raftery (2007),
    where the expectation terms are approximated from the distribution using monte-carlo methods.

    .. math::
        CRPS(F, y) = E_F|X - y| - 1/2 * E_F|X - X'|

    Parameters
    ----------
    obs: array-like
        Array of observations.
    fct_dist: tensorflow-probability Distribution
        The predicted distribution.

    Return
    ------
    crps: tf.Tensor
        The CRPS for each sample.
    """

    n_samples = 1000

    obs = tf.debugging.check_numerics(obs, "Target values")

    use_reparameterization = (
        fct_dist.reparameterization_type == tfd.FULLY_REPARAMETERIZED
    )

    samples_1 = fct_dist.sample(n_samples)
    samples_2 = fct_dist.sample(n_samples)

    # first term
    E_1 = tfp.monte_carlo.expectation(
        f=lambda x: tf.norm(x - obs[None, :], ord=1, axis=-1),
        samples=samples_1,
        log_prob=fct_dist.log_prob,
        use_reparameterization=use_reparameterization,
    )

    # second term
    E_2 = tfp.monte_carlo.expectation(
        f=lambda x: tf.norm(x - samples_2, ord=1, axis=-1),
        samples=samples_1,
        log_prob=fct_dist.log_prob,
        use_reparameterization=use_reparameterization,
    )
    crps = E_1 - E_2 / 2
    # Avoid negative loss when E_2 >> E_1 caused by large values in `sample_2`
    crps = tf.abs(crps)

    return crps[..., None]


class WeightedCRPSEnergy(tf.keras.losses.Loss):
    """
    Compute threshold-weighted CRPS using its kernel score representation.

    Parameters
    ----------
    threshold : float
        The threshold for the weight function within the threshold-weighted CRPS.
        Specifically, the weight function w(x) is 1{x > threshold}.
    n_samples : int, optional
        The number of Monte Carlo samples to be used for estimating expectations. Must be greater than 1.
        Used only if `y_pred` is of type `tfp.Distribution`.
    correct_crps : bool, optional
        If True, applies a bias correction to the CRPS, as detailed in Eq. 4 of Fricker et al. (2013).
    **kwargs : dict, optional
        Additional keyword arguments to pass to the parent `Loss` class.

    Methods
    -------
    call(y_true, y_pred, scale=None):
        Compute the CRPS for predictions and ground truth data. Optionally, compute the
        CRPS over maximum value for blocks of size `scale`.

    Notes
    -----
    - The implemented weight function is w(x) = 1{x > threshold}.
    - For computational stability, a small offset is added to the final CRPS value.
    """

    def __init__(
        self,
        threshold: float,
        n_samples: int = 1000,
        correct_crps: bool = True,
        **kwargs,
    ) -> None:
        super(WeightedCRPSEnergy, self).__init__(**kwargs)

        self.threshold = float(threshold)
        self.n_samples = int(n_samples)
        if self.n_samples < 2:
            raise ValueError("n_samples must be > 1")
        self.correct_crps = bool(correct_crps)
        self.bias_correction = n_samples / (n_samples - 1) if correct_crps else 1.0

    def get_config(self) -> dict:
        custom_config = {
            "threshold": self.threshold,
            "n_samples": self.n_samples,
            "correct_crps": self.correct_crps,
        }
        config = super().get_config()
        config.update(custom_config)
        return config

    def call(
        self,
        y_true: Union[tf.Tensor, np.ndarray],
        y_pred: Union[tf.Tensor, np.ndarray, tfp.distributions.Distribution],
<<<<<<< HEAD
        sample_weight=None,
=======
        scale: Optional[int] = None,
>>>>>>> 2305ab42
    ) -> tf.Tensor:
        """
        Compute the loss.

        Parameters
        ----------
        y_true: array-like
            Values representing the ground truth.
        y_pred: array_like or tfp.Distribution
            Predicted values or distributions.
        scale : int, optional
            If provided, the CRPS is computed over the maximum values within blocks of
            size `scale` in both `y_true` and `y_pred`. The input tensors' first dimension
            (typically batch size) should be divisible by this scale.
        """

        threshold = tf.constant(self.threshold, dtype=y_true.dtype)
        n_samples = self.n_samples
        y_true = tf.debugging.check_numerics(y_true, "Target values")
        v_obs = tf.math.maximum(y_true, threshold)

        if tf.is_tensor(y_pred) or isinstance(y_pred, np.ndarray):

            n_samples = y_pred.shape[0]

            v_ens = tf.math.maximum(y_pred, threshold)

            if scale is not None and scale > 1:
                # Reshape the tensors and compute the block maxima
                reshaped_true = tf.reshape(v_obs, (-1, scale, 1))
                v_obs = tf.reduce_max(reshaped_true, axis=1)

                reshaped_pred = tf.reshape(v_ens, (n_samples, -1, scale, 1))
                v_ens = tf.reduce_max(reshaped_pred, axis=2)

            # first term
            E_1 = tf.abs(v_ens - v_obs[None, :])
            E_1 = tf.reduce_mean(E_1, axis=0)

            # second term
            E_2 = tf.abs(v_ens[None, :] - v_ens[:, None])
            E_2 = tf.reduce_mean(E_2, axis=(0, 1))

        else:

            use_reparameterization = (
                y_pred.reparameterization_type == tfd.FULLY_REPARAMETERIZED
            )

            samples_1 = tf.math.maximum(y_pred.sample(n_samples), threshold)
            samples_2 = tf.math.maximum(y_pred.sample(n_samples), threshold)

            if scale is not None and scale > 1:
                # Reshape the tensors and compute the block maxima
                reshaped_true = tf.reshape(v_obs, (-1, scale))
                v_obs = tf.reduce_max(reshaped_true, axis=1)

                reshaped_pred = tf.reshape(samples_1, (n_samples, -1, scale, 1))
                samples_1 = tf.reduce_max(reshaped_pred, axis=2)

                reshaped_pred = tf.reshape(samples_2, (n_samples, -1, scale, 1))
                samples_2 = tf.reduce_max(reshaped_pred, axis=2)

            # first term
            E_1 = tfp.monte_carlo.expectation(
                f=lambda x: tf.norm(x - v_obs[None, :], ord=1, axis=-1),
                samples=samples_1,
                log_prob=y_pred.log_prob,
                use_reparameterization=use_reparameterization,
            )[..., None]

            # second term
            E_2 = tfp.monte_carlo.expectation(
                f=lambda x: tf.norm(x - samples_2, ord=1, axis=-1),
                samples=samples_1,
                log_prob=y_pred.log_prob,
                use_reparameterization=use_reparameterization,
            )[..., None]

        twcrps = E_1 - self.bias_correction * E_2 / 2

        # Avoid negative loss when E_2 >> E_1 caused by large values in `sample_2`
        twcrps = tf.abs(twcrps)
        # Add a small offset to ensure stability
        twcrps += 1e-7

        return twcrps


class MultiScaleCRPSEnergy(WeightedCRPSEnergy):
    """
    Compute threshold-weighted CRPS over multiple scales of data.

    Parameters
    ----------
    scales: list[int]
        List of scales (block sizes) over which CRPS is computed. The batch size used for
        training must be divisible by all scales.
    threshold: float
        The threshold to be used within the weight function of the threshold-weighted CRPS.
    n_samples: int, optional (default=1000)
        Number of samples used to compute the Monte Carlo expectations.
    correct_crps: bool, optional (default=True)
        Whether to bias correct the CRPS following Eq. 4 in Fricker et al. (2013).
    **kwargs:
        (Optional) Additional keyword arguments to be passed to the parent `WeightedCRPSEnergy` class.

    Notes
    -----
    The CRPS is computed over the maximum value in each block (scale) of `y_true`
    and the samples sampled from `y_pred`.
    """

    def __init__(self, scales: list[int], **kwargs) -> None:
        """Initialize the MultiScaleCRPSEnergy with scales and other parameters."""
        super(MultiScaleCRPSEnergy, self).__init__(**kwargs)
        self.scales = scales

    def call(
        self,
        y_true: tf.Tensor,
        y_pred: Union[tf.Tensor, tfp.distributions.Distribution],
    ) -> tf.Tensor:
        """
        Compute the threshold-weighted CRPS over multiple scales of data.

        Parameters
        ----------
        y_true: tf.Tensor
            Ground truth tensor.
        y_pred: Union[tf.Tensor, tfp.distributions.Distribution]
            Predicted tensor or distribution.

        Returns
        -------
        tf.Tensor
            Loss tensor, computed as the average CRPS over the provided scales.
        """

        all_losses = []

        for scale in self.scales:

            if scale > 1:
                tf.debugging.assert_equal(
                    tf.shape(y_true)[0] % scale,
                    0,
                    message=f"Input tensor length ({tf.shape(y_true)[0]}) is not divisible by scale {scale}.",
                )

            scale_loss = super(MultiScaleCRPSEnergy, self).call(
                y_true, y_pred, scale=scale
            )

            # Repeat loss to match the original shape for CRPS computation
            if scale > 1:
                scale_loss = tf.repeat(scale_loss, scale, axis=0)

            all_losses.append(scale_loss)

        # Average the losses over all scales
        total_loss = tf.reduce_mean(tf.stack(all_losses, axis=0), axis=0)

        return total_loss


class EnergyScore(tf.keras.losses.Loss):
    """
    Compute Energy Score.

    Parameters
    ----------
    threshold: float
        The threshold to be used within the weight function of the Energy Score.
    n_samples: int
        Number of samples used to compute the Monte Carlo expectations.
    **kwargs:
        (Optional) Additional keyword arguments to be passed to the parent `Loss` class.
    """

    def __init__(
        self,
        n_samples: int = 1000,
        **kwargs,
    ) -> None:
        super(EnergyScore, self).__init__(**kwargs)

        self.n_samples = int(n_samples)

    def get_config(self) -> None:
        custom_config = {
            "n_samples": self.n_samples,
        }
        config = super().get_config()
        config.update(custom_config)
        return config

    def call(
        self,
        y_true: Union[tf.Tensor, np.ndarray],
        y_pred: tfp.distributions.Distribution,
    ) -> tf.Tensor:
        """
        Compute the loss.

        Parameters
        ----------
        y_true: array-like
            Values representing the ground truth.
        y_pred: tfp.Distribution
            Predicted distributions.
        """

        y_true = tf.debugging.check_numerics(y_true, "Target values")

        use_reparameterization = (
            y_pred.reparameterization_type == tfd.FULLY_REPARAMETERIZED
        )

        samples_1 = y_pred.sample(self.n_samples)
        samples_2 = y_pred.sample(self.n_samples)

        # first term
        E_1 = tfp.monte_carlo.expectation(
            f=lambda x: tf.norm(x - y_true[None, ...], ord=1, axis=-1),
            samples=samples_1,
            log_prob=y_pred.log_prob,
            use_reparameterization=use_reparameterization,
        )

        E_2 = tfp.monte_carlo.expectation(
            f=lambda x: tf.norm(x - samples_2, ord=1, axis=-1),
            samples=samples_1,
            log_prob=y_pred.log_prob,
            use_reparameterization=use_reparameterization,
        )

        energy_score = E_1 - E_2 / 2

        # Avoid negative loss when E_2 >> E_1 caused by large values in `sample_2`
        energy_score = tf.abs(energy_score)

        return energy_score


class MultivariateLoss(tf.keras.losses.Loss):
    """
    Compute losses for multivariate data.

    Facilitates computing losses for multivariate targets
    that may have different units. Allows rescaling the inputs
    and applying weights to each target variables.

    Parameters
    ----------
    metric: {"mse", "mae", "crps_energy"}
        The function used to compute the loss.
    scaling: {"minmax", "standard"}
        (Optional) A scaling to apply to the data, in order to address the differences
        in magnitude due to different units (if unit is not of the variables. Default is `None`.
    weights: array-like
        (Optional) Weights assigned to each variable in the computation of the loss. Default is `None`.
    **kwargs:
        (Optional) Additional keyword arguments to be passed to the parent `Loss` class.


    """

    avail_metrics = {
        "mse": lambda y_true, y_pred: tf.reduce_mean(
            tf.square(y_true - y_pred), axis=0
        ),
        "mae": lambda y_true, y_pred: tf.reduce_mean(tf.abs(y_true - y_pred), axis=0),
        "crps_energy": crps_energy,
    }

    avail_scaling = {
        "standard": "_standard_scaling",
        "minmax": "_minmax_scaling",
        None: "none",
    }

    def __init__(
        self,
        metric: Literal["mse", "mae"],
        scaling: Literal["minmax", "standard"] = None,
        weights: Union[list, np.ndarray] = None,
        **kwargs,
    ) -> None:
        super(MultivariateLoss, self).__init__(**kwargs)

        try:
            self.metric = self.avail_metrics[metric]
        except KeyError as err:
            raise NotImplementedError(
                f"`metric` argument must be one of {list(self.avail_metrics.keys())}"
            ) from err

        try:
            if getattr(self.metric, "loss_type", None) == "probabilistic":
                method_name = self.avail_scaling[scaling] + "_probabilistic"
            else:
                method_name = self.avail_scaling[scaling]
            self.scaling = getattr(self, method_name, None)
        except KeyError as err:
            raise NotImplementedError(
                f"`scaling` argument must be one of {list(self.avail_scaling.keys())}"
            ) from err

        if weights:
            self.weights = tf.constant(weights)
        else:
            self.weights = None

    def get_config(self) -> None:
        config = {
            "metric": self.metric,
            "scaling": self.scaling,
            "weights": self.weights,
        }
        base_config = super().get_config()
        return dict(list(base_config.items()) + list(config.items()))

    def call(
        self,
        y_true: Union[tf.Tensor, np.ndarray],
        y_pred: Union[tf.Tensor, np.ndarray, tfp.distributions.Distribution],
    ) -> tf.Tensor:
        """
        Compute the loss.

        Parameters
        ----------
        y_true: array-like
            Values representing the ground truth.
        y_pred: array_like or tfp.Distribution
            Predicted values or distributions.

        """

        assert y_true.shape[1:] == y_pred.shape[1:]
        if self.weights is not None:
            assert (
                len(self.weights) == y_true.shape[-1]
            ), "Number weights must match the number of target variables."

        if self.scaling:
            y_true, y_pred = self.scaling(y_true, y_pred)

        loss = self.metric(y_true, y_pred)

        if self.weights is not None:
            loss = tf.multiply(loss, self.weights)

        return loss

    def _minmax_scaling(
        self, y_true: Union[tf.Tensor, np.ndarray], y_pred: Union[tf.Tensor, np.ndarray]
    ) -> tuple[tf.Tensor]:

        y_true_min = tf.reduce_min(y_true, axis=0)
        y_true_max = tf.reduce_max(y_true, axis=0)
        y_true = (y_true - y_true_min) / (y_true_max - y_true_min)
        y_pred = (y_pred - y_true_min) / (y_true_max - y_true_min)

        return y_true, y_pred

    def _minmax_scaling_probabilistic(
        self,
        y_true: Union[tf.Tensor, np.ndarray],
        y_pred: tfp.distributions.Distribution,
    ) -> tuple[tf.Tensor]:

        y_true_min = tf.reduce_min(y_true, axis=0)
        y_true_max = tf.reduce_max(y_true, axis=0)

        scale = tfp.bijectors.Scale(scale=1 / (y_true_max - y_true_min))
        shift = tfp.bijectors.Shift(shift=-y_true_min)
        y_true = (y_true - y_true_min) / (y_true_max - y_true_min)
        y_pred = scale(shift(y_pred))

        y_pred.shape = (*y_pred.batch_shape, *y_pred.event_shape)

        return y_true, y_pred

    def _standard_scaling(
        self, y_true: Union[tf.Tensor, np.ndarray], y_pred: Union[tf.Tensor, np.ndarray]
    ) -> tuple[tf.Tensor]:

        y_true_mean = tf.math.reduce_mean(y_true, axis=0)
        y_true_std = tf.math.reduce_std(y_true, axis=0)
        y_true = (y_true - y_true_mean) / y_true_std
        y_pred = (y_pred - y_true_mean) / y_true_std

        return y_true, y_pred

    def _standard_scaling_probabilistic(
        self,
        y_true: Union[tf.Tensor, np.ndarray],
        y_pred: tfp.distributions.Distribution,
    ) -> tuple[tf.Tensor]:

        y_true_mean = tf.math.reduce_mean(y_true, axis=0)
        y_true_std = tf.math.reduce_std(y_true, axis=0)

        scale = tfp.bijectors.Scale(scale=1 / y_true_std)
        shift = tfp.bijectors.Shift(shift=-y_true_mean)
        y_true = (y_true - y_true_mean) / y_true_std
        y_pred = scale(shift(y_pred))

        y_pred.shape = (*y_pred.batch_shape, *y_pred.event_shape)

        return y_true, y_pred<|MERGE_RESOLUTION|>--- conflicted
+++ resolved
@@ -162,11 +162,7 @@
         self,
         y_true: Union[tf.Tensor, np.ndarray],
         y_pred: Union[tf.Tensor, np.ndarray, tfp.distributions.Distribution],
-<<<<<<< HEAD
-        sample_weight=None,
-=======
         scale: Optional[int] = None,
->>>>>>> 2305ab42
     ) -> tf.Tensor:
         """
         Compute the loss.
