from __future__ import annotations

import logging
from typing import Hashable, Mapping, Optional, Sequence, Callable

import dask.array as da
import numpy as np
import pandas as pd
import tensorflow as tf
import xarray as xr
from typing_extensions import Self

from .model_selection import DataSplitter
<<<<<<< HEAD
from .standardizers import DataTransformer
=======
from .normalizers import DataTransformer
>>>>>>> cb25eb40

LOGGER = logging.getLogger(__name__)

class DataModule:
    """A class to encapsulate everything involved in mlpp data processing.

    1. Take xarray objects or load and select variables from `.zarr` archives.
    2. Filter, split, normalize.
    3. Load into mlpp `Dataset`
    4. Reshape/mask as needed.
    5. Serve the `Dataset` or wrap it inside a `DataLoader`

    Parameters
    ----------
    features: list of strings or xr.Dataset
        Names of the predictors or an xr.Dataset containing the predictors.
    targets: list of strings
        Names of the targets or an xr.Dataset containing the targets.
    batch_dims: list of strings
        Names of the dimensions that will be stacked into batches.
    splitter: `DataSplitter`
        The object that handles the data partitioning.
    group_samples: dict, optional
        Mapping of the form `{dim_name: group_size}` to indicate that the original order
        of the samples should be conserved for the `dim_name` dimension when stacking.
        The dimension `dim_name` must be one of the batch dimensions in `batch_dims`.
        If `group_samples` is not None, NaNs are removed in blocks of size `group_size`.
    data_dir: string
        Path to the directory containing the raw data. Must be provided if features
        and targets are lists of names.
    filter: `DataFilter`, optional
        The object that handles the data filtering.
    normalizer: `DataTransformer`, optional
        The object to normalize data.
        Must be provided if `.setup("test")` is called.
    sample_weighting: list of str or str or xr.Dataset, optional
        Name(s) of the variable(s) used for weighting dataset samples or an xr.Dataset
        containing the sample weights.
    thinning: mapping, optional
        Thinning factor as integer for a dimension.
    """

    def __init__(
        self,
        features: Sequence[Hashable] or xr.Dataset,
        targets: Sequence[Hashable] or xr.Dataset,
        batch_dims: Sequence[Hashable],
        splitter: DataSplitter,
        group_samples: Optional[dict[str:int]] = None,
        data_dir: Optional[str] = None,
        filter: Optional[DataFilter] = None,
        normalizer: Optional[DataTransformer] = None,
        sample_weighting: Optional[Sequence[Hashable] or Hashable or xr.Dataset] = None,
        thinning: Optional[Mapping[str, int]] = None,
    ):

        self.data_dir = data_dir
        self.features = features
        self.targets = targets
        self.batch_dims = batch_dims
        self.splitter = splitter
        self.group_samples = group_samples
        self.filter = filter
        self.normalizer = normalizer
        self.sample_weighting = (
            list(sample_weighting)
            if isinstance(sample_weighting, str)
            else sample_weighting
        )
        self.thinning = thinning

    def setup(self, stage=None):
        """Prepare the datamodule for fitting, testing or both.

        Parameters
        ----------
        stage: str, optional
            If "fit", only training and validation data are processed.
            If "test", only testing data is processed.
            If None, all data is processed.
        """
        LOGGER.info(f"Beginning datamodule setup for stage='{stage}'")
        maybe_load = self._check_args()
        if maybe_load:
            self.load_raw()
        if self.filter is not None:
            self.apply_filter()
        self.select_splits(stage=stage)
        self.normalize(stage=stage)
        self.as_datasets(stage=stage)

    def load_raw(self):
        LOGGER.info(f"Loading data from: {self.data_dir}")

        self.x = (
            xr.open_zarr(self.data_dir + "features.zarr")[self.features]
            .reset_coords(drop=True)
            .astype(np.float32)
        )
        self.y = (
            xr.open_zarr(self.data_dir + "targets.zarr")[self.targets]
            .reset_coords(drop=True)
            .astype(np.float32)
        )

        if w := self.sample_weighting:
            try:
                self.w = (
                    xr.open_zarr(self.data_dir + "features.zarr")[w]
                    .reset_coords(drop=True)
                    .astype(np.float32)
                )
            except KeyError:
                self.w = (
                    xr.open_zarr(self.data_dir + "targets.zarr")[w]
                    .reset_coords(drop=True)
                    .astype(np.float32)
                )
        else:
            self.w = None

    def select_splits(self, stage=None):
        LOGGER.info("Selecting splits.")
        args = (self.x, self.y, self.w) if self.w is not None else (self.x, self.y)
        if stage == "fit" or stage is None:
            self.train = self.splitter.get_partition(
                *args, partition="train", thinning=self.thinning
            )
            self.val = self.splitter.get_partition(
                *args, partition="val", thinning=self.thinning
            )
        if stage == "test" or stage is None:
            self.test = self.splitter.get_partition(
                *args, partition="test", thinning=self.thinning
            )

    def apply_filter(self):
        LOGGER.info("Applying filter to features and targets.")
        self.x, self.y = self.filter.apply(self.x, self.y)

    def normalize(self, stage=None):
<<<<<<< HEAD
        LOGGER.info("Standardizing data.")
        
        if self.normalizer is None:
            if stage == "test":
                raise ValueError("Must provide standardizer for `test` stage.")
            else:
                self.normalizer = DataTransformer({"Identity": (list(self.train[0].data_vars), {})})
        

        if stage == "fit" or stage is None:        
=======
        LOGGER.info("Normalizing data.")

        if self.normalizer is None:
            if stage == "test":
                raise ValueError("Must provide normalizer for `test` stage.")
            else:
                LOGGER.warning("No normalizer found, data are standardized by default.")
                self.normalizer = DataTransformer(
                    {"Standardizer": list(self.train[0].data_vars)}
                )

        if stage == "fit" or stage is None:
>>>>>>> cb25eb40
            self.normalizer.fit(self.train[0])
            self.train = (
                tuple(self.normalizer.transform(self.train[0])) + self.train[1:]
            )
            self.val = tuple(self.normalizer.transform(self.val[0])) + self.val[1:]
        if stage == "test" or stage is None:
            self.test = tuple(self.normalizer.transform(self.test[0])) + self.test[1:]

    def as_datasets(self, stage=None):
        batch_dims = self.batch_dims
        if self.group_samples:
            group_dim, group_size = list(self.group_samples.items())[0]
            if group_dim not in batch_dims:
                raise ValueError(
                    f"The dimension {group_dim} used for grouping samples "
                    f"must be one of the batch dimensions: {batch_dims}"
                )
            batch_dims.remove(group_dim)
            batch_dims.insert(0, group_dim)
        else:
            group_size = 1

        LOGGER.info("Dask is computing...")
        if stage == "fit" or stage is None:
            self.train = (
                Dataset.from_xarray_datasets(*self.train)
                .stack(batch_dims)
                .drop_nans(group_size)
            )

            self.val = (
                Dataset.from_xarray_datasets(*self.val)
                .stack(batch_dims)
                .drop_nans(group_size)
            )
            LOGGER.info(f"Training dataset: {self.train}")
            LOGGER.info(f"Validation dataset: {self.val}")
        if stage == "test" or stage is None:
            self.test = (
                Dataset.from_xarray_datasets(*self.test)
                .stack(batch_dims)
                .drop_nans(group_size)
            )
            LOGGER.info(f"Test dataset: {self.test}")

    def train_dataloader(self, batch_size):
        return DataLoader(
            self.train,
            batch_size=batch_size,
            shuffle=True,
            device=self.device,
        )

    def val_dataloader(self, batch_size):
        return DataLoader(
            self.val,
            batch_size=batch_size,
            shuffle=False,
            device=self.device,
        )

    def test_dataloader(self, batch_size):
        return DataLoader(
            self.test,
            batch_size=batch_size,
            shuffle=False,
            device=self.device,
        )

    def _check_args(self):
        if isinstance(self.features, xr.Dataset):
            assert isinstance(self.targets, xr.Dataset)
            if self.sample_weighting is not None:
                assert isinstance(self.sample_weighting, xr.Dataset)
                self.w = self.sample_weighting.copy()
                self.sample_weighting = list(self.w.data_vars)
            else:
                self.w = self.sample_weighting
            self.x = self.features.copy()
            self.y = self.targets.copy()
            self.features = list(self.x.data_vars)
            self.targets = list(self.y.data_vars)
            maybe_load = False
        else:
            assert self.data_dir is not None
            if "zarr" not in xr.backends.list_engines():
                raise ModuleNotFoundError(
                    "zarr must be installed to read data from disk!"
                )
            maybe_load = True
        return maybe_load


class Dataset:
    """A helper class for handling mlpp data

    Facilitates transforming xarray-based mlpp data into stacked
    n-d tensors and vice-versa.

    Parameters
    ----------
    x: array-like
        The input data.
    dims: list or tuple
        Names of the dimensions. Last dimension is always `v`.
    coords: mapping of strings to array-like
        The mlpp coordinates for this dataset `(forecast_refererence_time, t, station)`
    features: list of strings
        Names of the input predictors.
    targets:
        Names of the target predictands.
    y: array-like, optional
        The target data.
    w: array-like, optional
        The sample weights data.
    mask: boolean array, optional
        The samples mask.
    """

    batch_dims: Sequence[Hashable]

    def __init__(
        self,
        x: np.ndarray,
        dims: Sequence[Hashable],
        coords: dict[str, Sequence],
        features: Optional[Sequence[Hashable]] = None,
        targets: Optional[Sequence[Hashable]] = None,
        y: Optional[np.ndarray] = None,
        w: Optional[np.ndarray] = None,
        mask: Optional[np.ndarray] = None,
    ):

        self.x = x
        self.y = y
        self.w = w
        self.mask = mask
        self.dims = dims
        self.coords = coords
        self.features = features
        self.targets = targets
        self._is_stacked = True if "s" in dims else False

    @classmethod
    def from_xarray_datasets(
        cls: Self,
        x: xr.Dataset,
        y: Optional[xr.Dataset] = None,
        w: Optional[xr.Dataset] = None,
    ) -> Self:
        """
        Create a mlpp `Dataset` from `xr.Datasets`.

        Parameters
        ----------
        x: xr.Dataset
            The dataset containing the input features.
        y: xr.Dataset, optional
            The dataset containing the input targets.
        w: xr.Dataset, optional
            The dataset containing the variables to compute samples weights.

        Returns
        -------
        ds: Dataset
            The dataset instance.
        """
        x = x.compute()
        if "is_valid" in list(x._coord_names):
            x = x.where(x.coords["is_valid"])  # TODO: this can be optimized
        dims, coords = cls._check_coords(x, y)
        dims.append("v")
        features = list(x.data_vars)
        x = x.to_array("v").transpose(..., "v").values
        if y is not None:
            y = y.compute()
            targets = list(y.data_vars)
            y = y.to_array("v").transpose(..., "v").values
        else:
            targets = None
        if w is not None:
            w = w.fillna(1)
            w = w.to_array("v").transpose(..., "v").values
            w = np.prod(w, axis=-1)
        return cls(x, dims, coords, features, targets, y=y, w=w)

    def stack(self, batch_dims: Sequence[Hashable]) -> Self:
        """Stack batch dimensions along the first axis"""
        x, y, w = self._as_variables()
        dims = ["s"] + [dim for dim in x.dims if dim not in batch_dims]
        x = x.stack(s=batch_dims).transpose("s", ...).values.copy(order="C")
        if y is not None:
            y = y.stack(s=batch_dims).transpose("s", ...).values.copy(order="C")
        if w is not None:
            w = w.stack(s=batch_dims).transpose("s", ...).values.copy(order="C")
        ds = Dataset(x, dims, self.coords, self.features, self.targets, y=y, w=w)
        ds.batch_dims = batch_dims
        ds._is_stacked = True
        del x, y, w
        return ds

    def unstack(self) -> Self:
        """Unstack batch dimensions TODO: this is messy"""
        if not self._is_stacked:
            raise ValueError("Nothing to unstack!")

        if self.mask is not None:
            x, y, w = self._undrop_nans()
            dims = (*self.coords.keys(), "v")
            ds = Dataset(x, dims, self.coords, self.features, self.targets, y=y, w=w)
            del x, y, w
            return ds
        else:
            x, y, w = self._as_variables()
            unstack_info = {dim: len(coord) for dim, coord in self.coords.items()}
            x = x.unstack(s=unstack_info).transpose(..., "v").values
            dims = (*self.coords.keys(), "v")
            if y is not None:
                y = y.unstack(s=unstack_info).transpose(..., "v").values
            if w is not None:
                w = w.unstack(s=unstack_info).values
            ds = Dataset(x, dims, self.coords, self.features, self.targets, y=y, w=w)
            ds.batch_dims = self.batch_dims
            ds._is_stacked = False
            del x, y, w
            return ds

    @staticmethod
    def _check_coords(
        x: xr.Dataset or xr.DataArray, y: Optional[xr.Dataset or xr.DataArray] = None
    ):
        if y is None:
            dims = list(x.dims)
            coords = {dim: x[dim].values for dim in dims if dim != "v"}
            return dims, coords

        if x.dims != y.dims:
            raise ValueError(
                "x and y do not have the same dimensions! "
                f"x has dimensions {x.dims} and y has {y.dims}"
            )
        else:
            dims = list(x.dims)

        coords = {}
        for dim in dims:
            if dim == "v":
                continue
            elif any(x[dim].values != y[dim].values):
                raise ValueError(
                    "x and y have different coordinates on the " f"{dim} dimension!"
                )
            else:
                coords[dim] = x[dim].values
        return dims, coords

    def _as_dataarrays(self) -> tuple[xr.DataArray, ...]:
        features = {} if self.features is None else {"v": self.features}
        targets = {} if self.targets is None else {"v": self.targets}
        xcoords = None if self.coords is None else self.coords | features
        ycoords = None if self.coords is None else self.coords | targets
        x = xr.DataArray(self.x, coords=xcoords, dims=list(xcoords.keys()))
        y = xr.DataArray(self.y, coords=ycoords, dims=list(ycoords.keys()))
        if self.w:
            w = xr.DataArray(self.w, coords=self.coords, dims=list(self.coords))
        else:
            w = None
        return x, y, w

    def _as_variables(self) -> tuple[xr.Variable, ...]:
        x = xr.Variable(self.dims, self.x)
        y = xr.Variable(self.dims, self.y) if self.y is not None else None
        w = xr.Variable(self.dims[:-1], self.w) if self.w is not None else None
        return x, y, w

    def drop_nans(self, group_size: int = 1):
        """Drop incomplete samples and return a new `Dataset` with a mask."""
        if not self._is_stacked:
            raise ValueError("Dataset should be stacked before dropping samples.")

        x, y, w = self._get_copies()

        event_axes = [self.dims.index(dim) for dim in self.dims if dim != "s"]
        mask = da.any(da.isnan(da.from_array(x, name="x")), axis=event_axes)
        if y is not None:
            mask = mask | da.any(da.isnan(da.from_array(y, name="y")), axis=event_axes)
        mask = (~mask).compute()

        # with grouped samples, nans have to be removed in blocks:
        # if one or more nans are found in a given block, the entire block is dropped
        if group_size > 1:
            mask_length = len(mask)
            remainder = mask_length % group_size
            pad_length = 0 if remainder == 0 else group_size - remainder
            padded_mask = np.pad(
                mask, (0, pad_length), mode="constant", constant_values=True
            )
            grouped_mask = np.amin(padded_mask.reshape(-1, group_size), axis=1)
            mask = grouped_mask.repeat(group_size)[:mask_length]

        x = x[mask]
        y = y[mask] if y is not None else None
        w = w[mask] if w is not None else None

        ds = Dataset(
            x, self.dims, self.coords, self.features, self.targets, y=y, w=w, mask=mask
        )
        ds._is_stacked = self._is_stacked
        ds.batch_dims = self.batch_dims
        del x, y, w, mask
        return ds

    def _undrop_nans(self):

        original_shape = tuple(len(c) for c in self.coords.values())
        mask = self.mask.reshape(*original_shape).copy()
        x, y, w = self._get_copies()
        x_tmp = np.full((*original_shape, len(self.features)), fill_value=np.nan)
        x_tmp[mask] = x
        x = x_tmp
        del x_tmp
        if y is not None:
            y_tmp = np.full((*original_shape, len(self.targets)), fill_value=np.nan)
            y_tmp[mask] = y
            y = y_tmp
            del y_tmp
        if w is not None:
            w_tmp = np.full(
                original_shape, fill_value=np.nan
            )  # https://github.com/dask/dask/issues/8460
            w_tmp[mask] = w
            w = w_tmp.copy()
            del w_tmp

        return x, y, w

    def get_multiindex(self) -> pd.MultiIndex:
        return pd.MultiIndex.from_product(
            list(self.coords.values), names=list(self.coords.keys())
        )

    def dataset_from_predictions(
        self,
        preds: np.ndarray,
        ensemble_axis: Optional[int] = None,
        targets: Optional[Sequence[Hashable]] = None,
    ) -> xr.Dataset:
        if not self._is_stacked:
            raise ValueError("Dataset should be stacked first.")
        if self.targets is None and targets is None:
            raise ValueError("Please specify argument 'targets'")
        else:
            targets = targets or self.targets
        event_shape = [
            len(c) for dim, c in self.coords.items() if dim not in self.batch_dims
        ]
        full_shape = [self.x.shape[0], *event_shape, len(targets)]
        dims = list(self.dims)
        coords = self.coords | {"v": targets}
        if ensemble_axis is not None:
            full_shape.insert(ensemble_axis, preds.shape[ensemble_axis])
            dims.insert(ensemble_axis, "realization")
            coords = coords | {"realization": np.arange(preds.shape[ensemble_axis])}
        if self.mask is not None:
            out = np.full(full_shape, fill_value=np.nan)
            out = xr.Variable(dims, out)
            out[{"s": self.mask}] = preds
        else:
            out = xr.Variable(dims, preds)
        out = out.unstack(s={dim: len(self.coords[dim]) for dim in self.batch_dims})
        out = xr.DataArray(out, coords=coords)
        return out.to_dataset("v")

    def _get_copies(self):
        x = self.x.copy()
        y = self.y.copy() if self.y is not None else None
        w = self.w.copy() if self.w is not None else None
        del self.x, self.y, self.w
        return x, y, w

    def __repr__(self) -> str:
        x, y, w = self._as_variables()
        ysize = dict(y.sizes) if y is not None else None
        wsize = dict(w.sizes) if w is not None else None
        out = f"Dataset(x={dict(x.sizes)}, y={ysize}, w={wsize})"
        return out


class DataLoader(tf.keras.utils.Sequence):
    """A dataloader for mlpp.

    Parameters
    ----------
    dataset: `Dataset`
        The `Dataset` object.
    batch_size: integer
        Size of each batch.
    shuffle: bool
        Enable or disable shuffling before each iteration.
    block_size: int
        Use to define the size of sample blocks, so that during shuffling indices within
        each block stay in their original order, but the blocks themselves are shuffled.
        Default value is 1, which is equivalent to a normal shuffling. This parameter
        is ignored if `shuffle=False`.


    Example:
    >>> train_dataloader = DataLoader(
    ...    train_dataset,
    ...    batch_size=2056,
    ...    shuffle=True,
    ... )
    ... for x, y in train_dataloader:
    ...     pred = model(x)
    ...     err = pred - y
    """

    def __init__(
        self,
        dataset: Dataset,
        batch_size: int,
        shuffle: bool = True,
        block_size: int = 1,
    ):

        self.dataset = dataset
        self.batch_size = batch_size
        self.shuffle = shuffle
        self.block_size = block_size
        self.num_samples = len(self.dataset.x)
        self.num_batches = (
            self.num_samples // batch_size if batch_size <= self.num_samples else 1
        )
        self._indices = tf.range(self.num_samples)
        self._seed = 0
        self._reset()

    def __len__(self) -> int:
        return self.num_batches

    def __getitem__(self, index) -> tuple[tf.Tensor, ...]:
        if index >= self.num_batches:
            self._reset()
            raise IndexError
        start = index * self.batch_size
        end = index * self.batch_size + self.batch_size
        output = [self.dataset.x[start:end], self.dataset.y[start:end]]
        if self.dataset.w is not None:
            output.append(self.dataset.w[start:end])
        return tuple(output)

    def on_epoch_end(self) -> None:
        self._reset()

    def _shuffle_indices(self) -> None:
        """
        Shuffle the batch indices, with the option to define blocks, so that indices within
        each block stay in their original order, but the blocks themselves are shuffled.
        """
        if self.block_size == 1:
            self._indices = tf.random.shuffle(self._indices, seed=self._seed)
            return
        num_blocks = self._indices.shape[0] // self.block_size
        reshaped_indices = tf.reshape(
            self._indices[: num_blocks * self.block_size], (num_blocks, self.block_size)
        )
        shuffled_blocks = tf.random.shuffle(reshaped_indices, seed=self._seed)
        shuffled_indices = tf.reshape(shuffled_blocks, [-1])
        # Append any remaining elements if the number of indices isn't a multiple of the block size
        if shuffled_indices.shape[0] % self.block_size:
            remainder = self._indices[num_blocks * self.block_size :]
            shuffled_indices = tf.concat([shuffled_indices, remainder], axis=0)
        self._indices = shuffled_indices

    def _reset(self) -> None:
        """Reset iterator and shuffles data if needed"""
        self.index = 0
        if self.shuffle:
            self._shuffle_indices()
            self.dataset.x = tf.gather(self.dataset.x, self._indices)
            self.dataset.y = tf.gather(self.dataset.y, self._indices)
            if self.dataset.w is not None:
                self.dataset.w = tf.gather(self.dataset.w, self._indices)
            self._seed += 1

    def _to_device(self, device) -> None:
        """Transfer data to a device"""
        with tf.device(device):
            self.dataset.x = tf.constant(self.dataset.x)
            self.dataset.y = tf.constant(self.dataset.y)
            if self.dataset.w is not None:
                self.dataset.w = tf.constant(self.dataset.w)


class DataFilter:
    """
    A class to handle data filtering in mlpp.

    Parameters
    ----------
    qa_filter: string-like, optional
        Path to the `filtered_measurements.nc` file. Bad measurements (y) will be set to NaNs.
    x_filter: callable, optional
        Function that takes the input features `xr.Dataset` object as input and return a
        boolean mask in form of a `xr.DataArray`, which will be attached to the input dataset
        as a new coordinate called `is_valid`.
    """

    def __init__(
        self,
        qa_filter: Optional[str] = None,
        x_filter: Optional[Callable] = None,
    ):

        self.qa_mask = xr.load_dataarray(qa_filter) if qa_filter is not None else None
        self.x_filter = x_filter

    def apply(
        self, x: xr.Dataset, y: xr.Dataset, w: Optional[xr.Dataset] = None
    ) -> tuple[xr.Dataset, ...]:
        """Apply the provided filters to the input datasets."""

        if self.qa_mask is not None:
            y = y.where(~self.qa_mask)

        if self.x_filter is not None:
            x = x.assign_coords(is_valid=self.x_filter(x))

        out = (x, y) if w is None else (x, y, w)

        return out<|MERGE_RESOLUTION|>--- conflicted
+++ resolved
@@ -11,11 +11,7 @@
 from typing_extensions import Self
 
 from .model_selection import DataSplitter
-<<<<<<< HEAD
-from .standardizers import DataTransformer
-=======
 from .normalizers import DataTransformer
->>>>>>> cb25eb40
 
 LOGGER = logging.getLogger(__name__)
 
@@ -157,18 +153,6 @@
         self.x, self.y = self.filter.apply(self.x, self.y)
 
     def normalize(self, stage=None):
-<<<<<<< HEAD
-        LOGGER.info("Standardizing data.")
-        
-        if self.normalizer is None:
-            if stage == "test":
-                raise ValueError("Must provide standardizer for `test` stage.")
-            else:
-                self.normalizer = DataTransformer({"Identity": (list(self.train[0].data_vars), {})})
-        
-
-        if stage == "fit" or stage is None:        
-=======
         LOGGER.info("Normalizing data.")
 
         if self.normalizer is None:
@@ -181,7 +165,6 @@
                 )
 
         if stage == "fit" or stage is None:
->>>>>>> cb25eb40
             self.normalizer.fit(self.train[0])
             self.train = (
                 tuple(self.normalizer.transform(self.train[0])) + self.train[1:]
