"""In this module, any custom built keras layers are included."""

import numpy as np
import tensorflow as tf
import tensorflow_probability.python.layers as tfpl
from tensorflow_probability.python import bijectors as tfb
from tensorflow_probability.python import distributions as tfd
from tensorflow_probability.python.layers.distribution_layer import (
    _event_size,
    _get_convert_to_tensor_fn,
    _serialize,
    dist_util,
    independent_lib,
)


# these almost work out of the box
from tensorflow_probability.python.layers import (
    IndependentNormal,
    IndependentLogistic,
    IndependentBernoulli,
    IndependentPoisson,
)


@tf.keras.saving.register_keras_serializable()
class IndependentNormal(IndependentNormal):
    @property
    def output(self):  # this is necessary to use the layer within shap
        return super().output[0]


@tf.keras.saving.register_keras_serializable()
class IndependentLogistic(IndependentLogistic):
    @property
    def output(self):
        return super().output[0]


@tf.keras.saving.register_keras_serializable()
class IndependentBernoulli(IndependentBernoulli):
    @property
    def output(self):
        return super().output[0]


@tf.keras.saving.register_keras_serializable()
class IndependentPoisson(IndependentPoisson):
    @property
    def output(self):
        return super().output[0]


@tf.keras.saving.register_keras_serializable()
class IndependentBeta(tfpl.DistributionLambda):
    """An independent 2-parameter Beta Keras layer"""

    def __init__(
        self,
        event_shape=(),
        convert_to_tensor_fn=tfd.Distribution.mean,
        validate_args=False,
        **kwargs
    ):
        """Initialize the `IndependentBeta` layer.
        Args:
        event_shape: integer vector `Tensor` representing the shape of single
            draw from this distribution.
        convert_to_tensor_fn: Python `callable` that takes a `tfd.Distribution`
            instance and returns a `tf.Tensor`-like object.
            Default value: `tfd.Distribution.mean`.
        validate_args: Python `bool`, default `False`. When `True` distribution
            parameters are checked for validity despite possibly degrading runtime
            performance. When `False` invalid inputs may silently render incorrect
            outputs.
            Default value: `False`.
        **kwargs: Additional keyword arguments passed to `tf.keras.Layer`.
        """
        convert_to_tensor_fn = _get_convert_to_tensor_fn(convert_to_tensor_fn)

        # If there is a 'make_distribution_fn' keyword argument (e.g., because we
        # are being called from a `from_config` method), remove it.  We pass the
        # distribution function to `DistributionLambda.__init__` below as the first
        # positional argument.
        kwargs.pop("make_distribution_fn", None)

        super(IndependentBeta, self).__init__(
            lambda t: IndependentBeta.new(t, event_shape, validate_args),
            convert_to_tensor_fn,
            **kwargs
        )

        self._event_shape = event_shape
        self._convert_to_tensor_fn = convert_to_tensor_fn
        self._validate_args = validate_args

    @staticmethod
    def new(params, event_shape=(), validate_args=False, name=None):
        """Create the distribution instance from a `params` vector."""
        with tf.name_scope(name or "IndependentBeta"):
            params = tf.convert_to_tensor(params, name="params")
            event_shape = dist_util.expand_to_vector(
                tf.convert_to_tensor(
                    event_shape, name="event_shape", dtype_hint=tf.int32
                ),
                tensor_name="event_shape",
            )
            output_shape = tf.concat(
                [
                    tf.shape(params)[:-1],
                    event_shape,
                ],
                axis=0,
            )
            alpha, beta = tf.split(params, 2, axis=-1)

            alpha = tf.math.softplus(tf.reshape(alpha, output_shape)) + 1e-3
            beta = tf.math.softplus(tf.reshape(beta, output_shape)) + 1e-3
            betad = tfd.Beta(alpha, beta, validate_args=validate_args)

            return independent_lib.Independent(
                betad,
                reinterpreted_batch_ndims=tf.size(event_shape),
                validate_args=validate_args,
            )

    @staticmethod
    def params_size(event_shape=(), name=None):
        """The number of `params` needed to create a single distribution."""
        with tf.name_scope(name or "IndependentBeta_params_size"):
            event_shape = tf.convert_to_tensor(
                event_shape, name="event_shape", dtype_hint=tf.int32
            )
            return np.int32(2) * _event_size(
                event_shape, name=name or "IndependentBeta_params_size"
            )

    def get_config(self):
        """Returns the config of this layer.
        NOTE: At the moment, this configuration can only be serialized if the
        Layer's `convert_to_tensor_fn` is a serializable Keras object (i.e.,
        implements `get_config`) or one of the standard values:
        - `Distribution.sample` (or `"sample"`)
        - `Distribution.mean` (or `"mean"`)
        - `Distribution.mode` (or `"mode"`)
        - `Distribution.stddev` (or `"stddev"`)
        - `Distribution.variance` (or `"variance"`)
        """
        config = {
            "event_shape": self._event_shape,
            "convert_to_tensor_fn": _serialize(self._convert_to_tensor_fn),
            "validate_args": self._validate_args,
        }
        base_config = super(IndependentBeta, self).get_config()
        return dict(list(base_config.items()) + list(config.items()))

    @property
    def output(self):
        """This allows the use of this layer with the shap package."""
        return super(IndependentBeta, self).output[0]


@tf.keras.saving.register_keras_serializable()
class Independent4ParamsBeta(tfpl.DistributionLambda):
    """An independent 4-parameter Beta Keras layer allowing control over scale as well as a 'shift' parameter."""

    def __init__(
        self,
        event_shape=(),
        convert_to_tensor_fn=tfd.Distribution.mean,
        validate_args=False,
        **kwargs
    ):
        """Initialize the `Independent4ParamsBeta` layer.
        Args:
        event_shape: integer vector `Tensor` representing the shape of single
            draw from this distribution.
        convert_to_tensor_fn: Python `callable` that takes a `tfd.Distribution`
            instance and returns a `tf.Tensor`-like object.
            Default value: `tfd.Distribution.mean`.
        validate_args: Python `bool`, default `False`. When `True` distribution
            parameters are checked for validity despite possibly degrading runtime
            performance. When `False` invalid inputs may silently render incorrect
            outputs.
            Default value: `False`.
        **kwargs: Additional keyword arguments passed to `tf.keras.Layer`.
        """
        convert_to_tensor_fn = _get_convert_to_tensor_fn(convert_to_tensor_fn)

        # If there is a 'make_distribution_fn' keyword argument (e.g., because we
        # are being called from a `from_config` method), remove it.  We pass the
        # distribution function to `DistributionLambda.__init__` below as the first
        # positional argument.
        kwargs.pop("make_distribution_fn", None)

        super(Independent4ParamsBeta, self).__init__(
            lambda t: Independent4ParamsBeta.new(t, event_shape, validate_args),
            convert_to_tensor_fn,
            **kwargs
        )

        self._event_shape = event_shape
        self._convert_to_tensor_fn = convert_to_tensor_fn
        self._validate_args = validate_args

    @staticmethod
    def new(params, event_shape=(), validate_args=False, name=None):
        """Create the distribution instance from a `params` vector."""
        with tf.name_scope(name or "Independent4ParamsBeta"):
            params = tf.convert_to_tensor(params, name="params")
            event_shape = dist_util.expand_to_vector(
                tf.convert_to_tensor(
                    event_shape, name="event_shape", dtype_hint=tf.int32
                ),
                tensor_name="event_shape",
            )
            output_shape = tf.concat(
                [
                    tf.shape(params)[:-1],
                    event_shape,
                ],
                axis=0,
            )
            alpha, beta, shift, scale = tf.split(params, 4, axis=-1)
            # alpha > 2 and beta > 2 produce a concave downward Beta
            alpha = tf.math.softplus(tf.reshape(alpha, output_shape)) + 1e-3
            beta = tf.math.softplus(tf.reshape(beta, output_shape)) + 1e-3
            shift = tf.math.softplus(tf.reshape(shift, output_shape))
            scale = tf.math.softplus(tf.reshape(scale, output_shape)) + 1e-3
            betad = tfd.Beta(alpha, beta, validate_args=validate_args)
            transf_betad = tfd.TransformedDistribution(
                distribution=betad, bijector=tfb.Shift(shift)(tfb.Scale(scale))
            )
            return independent_lib.Independent(
                transf_betad,
                reinterpreted_batch_ndims=tf.size(event_shape),
                validate_args=validate_args,
            )

    @staticmethod
    def params_size(event_shape=(), name=None):
        """The number of `params` needed to create a single distribution."""
        with tf.name_scope(name or "Independent4ParamsBeta_params_size"):
            event_shape = tf.convert_to_tensor(
                event_shape, name="event_shape", dtype_hint=tf.int32
            )
            return np.int32(4) * _event_size(
                event_shape, name=name or "Independent4ParamsBeta_params_size"
            )

    def get_config(self):
        """Returns the config of this layer.
        NOTE: At the moment, this configuration can only be serialized if the
        Layer's `convert_to_tensor_fn` is a serializable Keras object (i.e.,
        implements `get_config`) or one of the standard values:
        - `Distribution.sample` (or `"sample"`)
        - `Distribution.mean` (or `"mean"`)
        - `Distribution.mode` (or `"mode"`)
        - `Distribution.stddev` (or `"stddev"`)
        - `Distribution.variance` (or `"variance"`)
        """
        config = {
            "event_shape": self._event_shape,
            "convert_to_tensor_fn": _serialize(self._convert_to_tensor_fn),
            "validate_args": self._validate_args,
        }
        base_config = super(Independent4ParamsBeta, self).get_config()
        return dict(list(base_config.items()) + list(config.items()))

    @property
    def output(self):
        """This allows the use of this layer with the shap package."""
        return super(Independent4ParamsBeta, self).output[0]


@tf.keras.saving.register_keras_serializable()
class IndependentDoublyCensoredNormal(tfpl.DistributionLambda):
    """An independent censored normal Keras layer."""

    def __init__(
        self,
        event_shape=(),
        convert_to_tensor_fn=tfd.Distribution.mean,
        validate_args=False,
        **kwargs
    ):
        """Initialize the `IndependentDoublyCensoredNormal` layer.
        Args:
        event_shape: integer vector `Tensor` representing the shape of single
            draw from this distribution.
        convert_to_tensor_fn: Python `callable` that takes a `tfd.Distribution`
            instance and returns a `tf.Tensor`-like object.
            Default value: `tfd.Distribution.mean`.
        validate_args: Python `bool`, default `False`. When `True` distribution
            parameters are checked for validity despite possibly degrading runtime
            performance. When `False` invalid inputs may silently render incorrect
            outputs.
            Default value: `False`.
        **kwargs: Additional keyword arguments passed to `tf.keras.Layer`.
        """
        convert_to_tensor_fn = _get_convert_to_tensor_fn(convert_to_tensor_fn)

        # If there is a 'make_distribution_fn' keyword argument (e.g., because we
        # are being called from a `from_config` method), remove it.  We pass the
        # distribution function to `DistributionLambda.__init__` below as the first
        # positional argument.
        kwargs.pop("make_distribution_fn", None)

        super(IndependentDoublyCensoredNormal, self).__init__(
            lambda t: IndependentDoublyCensoredNormal.new(
                t, event_shape, validate_args
            ),
            convert_to_tensor_fn,
            **kwargs
        )

        self._event_shape = event_shape
        self._convert_to_tensor_fn = convert_to_tensor_fn
        self._validate_args = validate_args

    @staticmethod
    def new(params, event_shape=(), validate_args=False, name=None):
        """Create the distribution instance from a `params` vector."""
        with tf.name_scope(name or "IndependentDoublyCensoredNormal"):
            params = tf.convert_to_tensor(params, name="params")
            event_shape = dist_util.expand_to_vector(
                tf.convert_to_tensor(
                    event_shape, name="event_shape", dtype_hint=tf.int32
                ),
                tensor_name="event_shape",
            )
            output_shape = tf.concat(
                [
                    tf.shape(params)[:-1],
                    event_shape,
                ],
                axis=0,
            )
            loc, scale = tf.split(params, 2, axis=-1)
            loc = tf.reshape(loc, output_shape)
            scale = tf.math.softplus(tf.reshape(scale, output_shape)) + 1e-6
            normal_dist = tfd.Normal(loc=loc, scale=scale, validate_args=validate_args)

            class CustomCensored(tfd.Distribution):
                def __init__(self, normal):
                    self.normal = normal
                    super(CustomCensored, self).__init__(
                        dtype=normal.dtype,
                        reparameterization_type=tfd.FULLY_REPARAMETERIZED,
                        validate_args=validate_args,
                        allow_nan_stats=True,
                    )

                def _sample_n(self, n, seed=None):

                    # Sample from normal distribution
                    samples = self.normal.sample(sample_shape=(n,), seed=seed)

                    # Clip values between 0 and 1
                    chosen_samples = tf.clip_by_value(samples, 0, 1)

                    return chosen_samples

                def _mean(self):
                    """
                    Original: X ~ N(mu, sigma)
                    Censored: Y = X if 0 <= X <= 1 else 0 if X < 0 else 1

                    Law of total expectations: E[Y] = E[Y | X > 1] * P(X > 1) + E[Y | X < 0] * P(X < 0) + E[Y | 0 <= X <= 1] * P(0 <= X <= 1)
                                                    = P(X > 1) * 1 + P(X < 0) * 0 + E[X | 0 <= X <= 1] * P(0 <= X <= 1)
                                                    = 1 - Phi((1 - mu) / sigma) + E[Z ~ TruncNormal(mu, sigma, 0, 1)] * (Phi((1 - mu) / sigma) - Phi(-mu / sigma))
                    Ref for TruncatedNormal mean: https://en.wikipedia.org/wiki/Truncated_normal_distribution
                    """
                    original_mean = self.normal.mean()
                    low_bound_standard = (0 - original_mean) / self.normal.stddev()
                    high_bound_standard = (1 - original_mean) / self.normal.stddev()

                    self.low_bound_cdf = self.normal.cdf(low_bound_standard)
                    self.high_bound_cdf = self.normal.cdf(high_bound_standard)

                    self.low_bound_pdf = self.normal.prob(low_bound_standard)
                    self.high_bound_pdf = self.normal.prob(high_bound_standard)

                    return original_mean + self.normal.stddev() * (
                        self.low_bound_pdf - self.high_bound_pdf
                    ) / (self.high_bound_cdf - self.low_bound_cdf + 1e-3)

                def _log_prob(self, value):
                    original_log_prob = self.normal.log_prob(value)

                    return original_log_prob - tf.math.log(
                        self.high_bound_cdf - self.low_bound_cdf + 1e-3
                    )

            return independent_lib.Independent(
                CustomCensored(normal_dist),
                reinterpreted_batch_ndims=tf.size(event_shape),
                validate_args=validate_args,
            )

    @staticmethod
    def params_size(event_shape=(), name=None):
        """The number of `params` needed to create a single distribution."""
        with tf.name_scope(name or "IndependentDoublyCensoredNormal_params_size"):
            event_shape = tf.convert_to_tensor(
                event_shape, name="event_shape", dtype_hint=tf.int32
            )
            return np.int32(2) * _event_size(
                event_shape, name=name or "IndependentDoublyCensoredNormal_params_size"
            )

    def get_config(self):
        """Returns the config of this layer.
        NOTE: At the moment, this configuration can only be serialized if the
        Layer's `convert_to_tensor_fn` is a serializable Keras object (i.e.,
        implements `get_config`) or one of the standard values:
        - `Distribution.sample` (or `"sample"`)
        - `Distribution.mean` (or `"mean"`)
        - `Distribution.mode` (or `"mode"`)
        - `Distribution.stddev` (or `"stddev"`)
        - `Distribution.variance` (or `"variance"`)
        """
        config = {
            "event_shape": self._event_shape,
            "convert_to_tensor_fn": _serialize(self._convert_to_tensor_fn),
            "validate_args": self._validate_args,
        }
        base_config = super(IndependentDoublyCensoredNormal, self).get_config()
        return dict(list(base_config.items()) + list(config.items()))

    @property
    def output(self):
        """This allows the use of this layer with the shap package."""
        return super(IndependentDoublyCensoredNormal, self).output[0]


@tf.keras.saving.register_keras_serializable()
<<<<<<< HEAD
class IndependentBeta(tfpl.DistributionLambda):
    """An independent 2-parameter Beta Keras layer"""
=======
class IndependentConcaveBeta(tfpl.DistributionLambda):
    """An independent 4-parameter Beta Keras layer with enforced concavity"""
>>>>>>> cb25eb40

    # INdependent
    def __init__(
        self,
        event_shape=(),
        convert_to_tensor_fn=tfd.Distribution.mean,
        validate_args=False,
        **kwargs
    ):
        """Initialize the `IndependentConcaveBeta` layer.
        Args:
        event_shape: integer vector `Tensor` representing the shape of single
            draw from this distribution.
        convert_to_tensor_fn: Python `callable` that takes a `tfd.Distribution`
            instance and returns a `tf.Tensor`-like object.
            Default value: `tfd.Distribution.mean`.
        validate_args: Python `bool`, default `False`. When `True` distribution
            parameters are checked for validity despite possibly degrading runtime
            performance. When `False` invalid inputs may silently render incorrect
            outputs.
            Default value: `False`.
        **kwargs: Additional keyword arguments passed to `tf.keras.Layer`.
        """
        convert_to_tensor_fn = _get_convert_to_tensor_fn(convert_to_tensor_fn)

        # If there is a 'make_distribution_fn' keyword argument (e.g., because we
        # are being called from a `from_config` method), remove it.  We pass the
        # distribution function to `DistributionLambda.__init__` below as the first
        # positional argument.
        kwargs.pop("make_distribution_fn", None)

        super(IndependentConcaveBeta, self).__init__(
            lambda t: IndependentConcaveBeta.new(t, event_shape, validate_args),
            convert_to_tensor_fn,
            **kwargs
        )

        self._event_shape = event_shape
        self._convert_to_tensor_fn = convert_to_tensor_fn
        self._validate_args = validate_args

    @staticmethod
    def new(params, event_shape=(), validate_args=False, name=None):
        """Create the distribution instance from a `params` vector."""
        with tf.name_scope(name or "IndependentConcaveBeta"):
            params = tf.convert_to_tensor(params, name="params")
            event_shape = dist_util.expand_to_vector(
                tf.convert_to_tensor(
                    event_shape, name="event_shape", dtype_hint=tf.int32
                ),
                tensor_name="event_shape",
            )
            output_shape = tf.concat(
                [
                    tf.shape(params)[:-1],
                    event_shape,
                ],
                axis=0,
            )
            alpha, beta = tf.split(params, 2, axis=-1)

            alpha = tf.math.softplus(tf.reshape(alpha, output_shape)) + 1e-3
            beta = tf.math.softplus(tf.reshape(beta, output_shape)) + 1e-3
            betad = tfd.Beta(alpha, beta, validate_args=validate_args)

            return independent_lib.Independent(
                betad,
                reinterpreted_batch_ndims=tf.size(event_shape),
                validate_args=validate_args,
            )

    @staticmethod
    def params_size(event_shape=(), name=None):
        """The number of `params` needed to create a single distribution."""
        with tf.name_scope(name or "IndependentBeta_params_size"):
            event_shape = tf.convert_to_tensor(
                event_shape, name="event_shape", dtype_hint=tf.int32
            )
            return np.int32(2) * _event_size(
                event_shape, name=name or "IndependentBeta_params_size"
            )

    def get_config(self):
        """Returns the config of this layer.
        NOTE: At the moment, this configuration can only be serialized if the
        Layer's `convert_to_tensor_fn` is a serializable Keras object (i.e.,
        implements `get_config`) or one of the standard values:
        - `Distribution.sample` (or `"sample"`)
        - `Distribution.mean` (or `"mean"`)
        - `Distribution.mode` (or `"mode"`)
        - `Distribution.stddev` (or `"stddev"`)
        - `Distribution.variance` (or `"variance"`)
        """
        config = {
            "event_shape": self._event_shape,
            "convert_to_tensor_fn": _serialize(self._convert_to_tensor_fn),
            "validate_args": self._validate_args,
        }
        base_config = super(IndependentBeta, self).get_config()
        return dict(list(base_config.items()) + list(config.items()))

    @property
    def output(self):
        """This allows the use of this layer with the shap package."""
        return super(IndependentBeta, self).output[0]


@tf.keras.saving.register_keras_serializable()
class Independent4ParamsBeta(tfpl.DistributionLambda):
    """An independent 4-parameter Beta Keras layer"""
    # INdependent
    def __init__(
        self,
        event_shape=(),
        convert_to_tensor_fn=tfd.Distribution.mean,
        validate_args=False,
        **kwargs
    ):
        """Initialize the `Independent4ParamsBeta` layer.
        Args:
        event_shape: integer vector `Tensor` representing the shape of single
            draw from this distribution.
        convert_to_tensor_fn: Python `callable` that takes a `tfd.Distribution`
            instance and returns a `tf.Tensor`-like object.
            Default value: `tfd.Distribution.mean`.
        validate_args: Python `bool`, default `False`. When `True` distribution
            parameters are checked for validity despite possibly degrading runtime
            performance. When `False` invalid inputs may silently render incorrect
            outputs.
            Default value: `False`.
        **kwargs: Additional keyword arguments passed to `tf.keras.Layer`.
        """
        convert_to_tensor_fn = _get_convert_to_tensor_fn(convert_to_tensor_fn)

        # If there is a 'make_distribution_fn' keyword argument (e.g., because we
        # are being called from a `from_config` method), remove it.  We pass the
        # distribution function to `DistributionLambda.__init__` below as the first
        # positional argument.
        kwargs.pop("make_distribution_fn", None)

        super(Independent4ParamsBeta, self).__init__(
            lambda t: Independent4ParamsBeta.new(t, event_shape, validate_args),
            convert_to_tensor_fn,
            **kwargs
        )

        self._event_shape = event_shape
        self._convert_to_tensor_fn = convert_to_tensor_fn
        self._validate_args = validate_args

    @staticmethod
    def new(params, event_shape=(), validate_args=False, name=None):
        """Create the distribution instance from a `params` vector."""
        with tf.name_scope(name or "Independent4ParamsBeta"):
            params = tf.convert_to_tensor(params, name="params")
            event_shape = dist_util.expand_to_vector(
                tf.convert_to_tensor(
                    event_shape, name="event_shape", dtype_hint=tf.int32
                ),
                tensor_name="event_shape",
            )
            output_shape = tf.concat(
                [
                    tf.shape(params)[:-1],
                    event_shape,
                ],
                axis=0,
            )
            alpha, beta, shift, scale = tf.split(params, 4, axis=-1)
            # alpha > 2 and beta > 2 produce a concave downward Beta
<<<<<<< HEAD
            alpha = tf.math.softplus(tf.reshape(alpha, output_shape)) + 1e-3
            beta = tf.math.softplus(tf.reshape(beta, output_shape)) + 1e-3
=======
            alpha = tf.math.softplus(tf.reshape(alpha, output_shape)) + 2.0
            beta = tf.math.softplus(tf.reshape(beta, output_shape)) + 2.0
>>>>>>> cb25eb40
            shift = tf.math.softplus(tf.reshape(shift, output_shape))
            scale = tf.math.softplus(tf.reshape(scale, output_shape)) + 1e-3
            betad = tfd.Beta(alpha, beta, validate_args=validate_args)
            transf_betad = tfd.TransformedDistribution(
                distribution=betad, bijector=tfb.Shift(shift)(tfb.Scale(scale))
            )
            return independent_lib.Independent(
                transf_betad,
                reinterpreted_batch_ndims=tf.size(event_shape),
                validate_args=validate_args,
            )

    @staticmethod
    def params_size(event_shape=(), name=None):
        """The number of `params` needed to create a single distribution."""
<<<<<<< HEAD
        with tf.name_scope(name or "Independent4ParamsBeta_params_size"):
=======
        with tf.name_scope(name or "IndependentConcaveBeta_params_size"):
>>>>>>> cb25eb40
            event_shape = tf.convert_to_tensor(
                event_shape, name="event_shape", dtype_hint=tf.int32
            )
            return np.int32(4) * _event_size(
<<<<<<< HEAD
                event_shape, name=name or "Independent4ParamsBeta_params_size"
=======
                event_shape, name=name or "IndependentConcaveBeta_params_size"
>>>>>>> cb25eb40
            )

    def get_config(self):
        """Returns the config of this layer.
        NOTE: At the moment, this configuration can only be serialized if the
        Layer's `convert_to_tensor_fn` is a serializable Keras object (i.e.,
        implements `get_config`) or one of the standard values:
        - `Distribution.sample` (or `"sample"`)
        - `Distribution.mean` (or `"mean"`)
        - `Distribution.mode` (or `"mode"`)
        - `Distribution.stddev` (or `"stddev"`)
        - `Distribution.variance` (or `"variance"`)
        """
        config = {
            "event_shape": self._event_shape,
            "convert_to_tensor_fn": _serialize(self._convert_to_tensor_fn),
            "validate_args": self._validate_args,
        }
<<<<<<< HEAD
        base_config = super(Independent4ParamsBeta, self).get_config()
=======
        base_config = super(IndependentConcaveBeta, self).get_config()
>>>>>>> cb25eb40
        return dict(list(base_config.items()) + list(config.items()))

    @property
    def output(self):
        """This allows the use of this layer with the shap package."""
<<<<<<< HEAD
        return super(Independent4ParamsBeta, self).output[0]
    

@tf.keras.saving.register_keras_serializable()
class IndependentCensoredNormal(tfpl.DistributionLambda):
    """An independent censored normal Keras layer."""

    def __init__(
        self,
        event_shape=(),
        convert_to_tensor_fn=tfd.Distribution.mean,
        validate_args=False,
        **kwargs
    ):
        """Initialize the `IndependentCensoredNormal` layer.
        Args:
        event_shape: integer vector `Tensor` representing the shape of single
            draw from this distribution.
        convert_to_tensor_fn: Python `callable` that takes a `tfd.Distribution`
            instance and returns a `tf.Tensor`-like object.
            Default value: `tfd.Distribution.mean`.
        validate_args: Python `bool`, default `False`. When `True` distribution
            parameters are checked for validity despite possibly degrading runtime
            performance. When `False` invalid inputs may silently render incorrect
            outputs.
            Default value: `False`.
        **kwargs: Additional keyword arguments passed to `tf.keras.Layer`.
        """
        convert_to_tensor_fn = _get_convert_to_tensor_fn(convert_to_tensor_fn)

        # If there is a 'make_distribution_fn' keyword argument (e.g., because we
        # are being called from a `from_config` method), remove it.  We pass the
        # distribution function to `DistributionLambda.__init__` below as the first
        # positional argument.
        kwargs.pop("make_distribution_fn", None)

        super(IndependentCensoredNormal, self).__init__(
            lambda t: IndependentCensoredNormal.new(t, event_shape, validate_args),
            convert_to_tensor_fn,
            **kwargs
        )

        self._event_shape = event_shape
        self._convert_to_tensor_fn = convert_to_tensor_fn
        self._validate_args = validate_args

    @staticmethod
    def new(params, event_shape=(), validate_args=False, name=None):
        """Create the distribution instance from a `params` vector."""
        with tf.name_scope(name or "IndependentCensoredNormal"):
            params = tf.convert_to_tensor(params, name="params")
            event_shape = dist_util.expand_to_vector(
                tf.convert_to_tensor(
                    event_shape, name="event_shape", dtype_hint=tf.int32
                ),
                tensor_name="event_shape",
            )
            output_shape = tf.concat(
                [
                    tf.shape(params)[:-1],
                    event_shape,
                ],
                axis=0,
            )
            loc, scale = tf.split(params, 2, axis=-1)
            loc = tf.reshape(loc, output_shape)
            scale = tf.math.softplus(tf.reshape(scale, output_shape)) + 1e-6
            normal_dist = tfd.Normal(
                loc=loc, scale=scale, validate_args=validate_args
            )

            class CustomCensored(tfd.Distribution):
                def __init__(self, normal):
                    self.normal = normal
                    super(CustomCensored, self).__init__(
                        dtype=normal.dtype,
                        reparameterization_type=tfd.FULLY_REPARAMETERIZED,
                        validate_args=validate_args,
                        allow_nan_stats=True,
                    )

                def _sample_n(self, n, seed=None):
                    
                    # Sample from normal distribution
                    samples = self.normal.sample(sample_shape=(n,), seed=seed)
                    
                    # Clip values between 0 and 1
                    chosen_samples = tf.clip_by_value(samples, 0, 1)

                    return chosen_samples

                def _mean(self):
                    original_mean = self.normal.mean()
                    low_bound_standard = (0 - original_mean) / self.normal.stddev()
                    high_bound_standard = (1 - original_mean) / self.normal.stddev()

                    self.low_bound_cdf = self.normal.cdf(low_bound_standard)
                    self.high_bound_cdf = self.normal.cdf(high_bound_standard)

                    self.low_bound_pdf = self.normal.prob(low_bound_standard)
                    self.high_bound_pdf = self.normal.prob(high_bound_standard)

                    return original_mean + self.normal.stddev() * (self.low_bound_pdf - self.high_bound_pdf) / (self.high_bound_cdf - self.low_bound_cdf + 1e-3)

                def _log_prob(self, value):
                    original_log_prob = self.normal.log_prob(value)
                    
                    return original_log_prob - tf.math.log(self.high_bound_cdf - self.low_bound_cdf + 1e-3)
=======
        return super(IndependentConcaveBeta, self).output[0]
>>>>>>> cb25eb40

            return independent_lib.Independent(
                CustomCensored(normal_dist),
                reinterpreted_batch_ndims=tf.size(event_shape),
                validate_args=validate_args,
            )

    @staticmethod
    def params_size(event_shape=(), name=None):
        """The number of `params` needed to create a single distribution."""
        with tf.name_scope(name or "IndependentCensoredNormal_params_size"):
            event_shape = tf.convert_to_tensor(
                event_shape, name="event_shape", dtype_hint=tf.int32
            )
            return np.int32(2) * _event_size(
                event_shape, name=name or "IndependentCensoredNormal_params_size"
            )

    def get_config(self):
        """Returns the config of this layer.
        NOTE: At the moment, this configuration can only be serialized if the
        Layer's `convert_to_tensor_fn` is a serializable Keras object (i.e.,
        implements `get_config`) or one of the standard values:
        - `Distribution.sample` (or `"sample"`)
        - `Distribution.mean` (or `"mean"`)
        - `Distribution.mode` (or `"mode"`)
        - `Distribution.stddev` (or `"stddev"`)
        - `Distribution.variance` (or `"variance"`)
        """
        config = {
            "event_shape": self._event_shape,
            "convert_to_tensor_fn": _serialize(self._convert_to_tensor_fn),
            "validate_args": self._validate_args,
        }
        base_config = super(IndependentCensoredNormal, self).get_config()
        return dict(list(base_config.items()) + list(config.items()))

    @property
    def output(self):
        """This allows the use of this layer with the shap package."""
        return super(IndependentCensoredNormal, self).output[0]
    

@tf.keras.saving.register_keras_serializable()
class IndependentConcaveBeta(tfpl.DistributionLambda):
    """An independent 4-parameter Beta Keras layer with enforced concavity"""
    # INdependent
    def __init__(
        self,
        event_shape=(),
        convert_to_tensor_fn=tfd.Distribution.mean,
        validate_args=False,
        **kwargs
    ):
        """Initialize the `IndependentConcaveBeta` layer.
        Args:
        event_shape: integer vector `Tensor` representing the shape of single
            draw from this distribution.
        convert_to_tensor_fn: Python `callable` that takes a `tfd.Distribution`
            instance and returns a `tf.Tensor`-like object.
            Default value: `tfd.Distribution.mean`.
        validate_args: Python `bool`, default `False`. When `True` distribution
            parameters are checked for validity despite possibly degrading runtime
            performance. When `False` invalid inputs may silently render incorrect
            outputs.
            Default value: `False`.
        **kwargs: Additional keyword arguments passed to `tf.keras.Layer`.
        """
        convert_to_tensor_fn = _get_convert_to_tensor_fn(convert_to_tensor_fn)

        # If there is a 'make_distribution_fn' keyword argument (e.g., because we
        # are being called from a `from_config` method), remove it.  We pass the
        # distribution function to `DistributionLambda.__init__` below as the first
        # positional argument.
        kwargs.pop("make_distribution_fn", None)

        super(IndependentConcaveBeta, self).__init__(
            lambda t: IndependentConcaveBeta.new(t, event_shape, validate_args),
            convert_to_tensor_fn,
            **kwargs
        )

        self._event_shape = event_shape
        self._convert_to_tensor_fn = convert_to_tensor_fn
        self._validate_args = validate_args

    @staticmethod
    def new(params, event_shape=(), validate_args=False, name=None):
        """Create the distribution instance from a `params` vector."""
        with tf.name_scope(name or "IndependentConcaveBeta"):
            params = tf.convert_to_tensor(params, name="params")
            event_shape = dist_util.expand_to_vector(
                tf.convert_to_tensor(
                    event_shape, name="event_shape", dtype_hint=tf.int32
                ),
                tensor_name="event_shape",
            )
            output_shape = tf.concat(
                [
                    tf.shape(params)[:-1],
                    event_shape,
                ],
                axis=0,
            )
            alpha, beta, shift, scale = tf.split(params, 4, axis=-1)
            # alpha > 2 and beta > 2 produce a concave downward Beta
            alpha = tf.math.softplus(tf.reshape(alpha, output_shape)) + 2.0
            beta = tf.math.softplus(tf.reshape(beta, output_shape)) + 2.0
            shift = tf.math.softplus(tf.reshape(shift, output_shape))
            scale = tf.math.softplus(tf.reshape(scale, output_shape)) + 1e-3
            betad = tfd.Beta(alpha, beta, validate_args=validate_args)
            transf_betad = tfd.TransformedDistribution(
                distribution=betad, bijector=tfb.Shift(shift)(tfb.Scale(scale))
            )
            return independent_lib.Independent(
                transf_betad,
                reinterpreted_batch_ndims=tf.size(event_shape),
                validate_args=validate_args,
            )

    @staticmethod
    def params_size(event_shape=(), name=None):
        """The number of `params` needed to create a single distribution."""
        with tf.name_scope(name or "IndependentConcaveBeta_params_size"):
            event_shape = tf.convert_to_tensor(
                event_shape, name="event_shape", dtype_hint=tf.int32
            )
            return np.int32(4) * _event_size(
                event_shape, name=name or "IndependentConcaveBeta_params_size"
            )

    def get_config(self):
        """Returns the config of this layer.
        NOTE: At the moment, this configuration can only be serialized if the
        Layer's `convert_to_tensor_fn` is a serializable Keras object (i.e.,
        implements `get_config`) or one of the standard values:
        - `Distribution.sample` (or `"sample"`)
        - `Distribution.mean` (or `"mean"`)
        - `Distribution.mode` (or `"mode"`)
        - `Distribution.stddev` (or `"stddev"`)
        - `Distribution.variance` (or `"variance"`)
        """
        config = {
            "event_shape": self._event_shape,
            "convert_to_tensor_fn": _serialize(self._convert_to_tensor_fn),
            "validate_args": self._validate_args,
        }
        base_config = super(IndependentConcaveBeta, self).get_config()
        return dict(list(base_config.items()) + list(config.items()))

    @property
    def output(self):
        """This allows the use of this layer with the shap package."""
        return super(IndependentConcaveBeta, self).output[0]
    

@tf.keras.saving.register_keras_serializable()
class IndependentGamma(tfpl.DistributionLambda):
    """An independent gamma Keras layer."""

    def __init__(
        self,
        event_shape=(),
        convert_to_tensor_fn=tfd.Distribution.mean,
        validate_args=False,
        **kwargs
    ):
        """Initialize the `IndependentGamma` layer.
        Args:
        event_shape: integer vector `Tensor` representing the shape of single
            draw from this distribution.
        convert_to_tensor_fn: Python `callable` that takes a `tfd.Distribution`
            instance and returns a `tf.Tensor`-like object.
            Default value: `tfd.Distribution.mean`.
        validate_args: Python `bool`, default `False`. When `True` distribution
            parameters are checked for validity despite possibly degrading runtime
            performance. When `False` invalid inputs may silently render incorrect
            outputs.
            Default value: `False`.
        **kwargs: Additional keyword arguments passed to `tf.keras.Layer`.
        """
        convert_to_tensor_fn = _get_convert_to_tensor_fn(convert_to_tensor_fn)

        # If there is a 'make_distribution_fn' keyword argument (e.g., because we
        # are being called from a `from_config` method), remove it.  We pass the
        # distribution function to `DistributionLambda.__init__` below as the first
        # positional argument.
        kwargs.pop("make_distribution_fn", None)

        super(IndependentGamma, self).__init__(
            lambda t: IndependentGamma.new(t, event_shape, validate_args),
            convert_to_tensor_fn,
            **kwargs
        )

        self._event_shape = event_shape
        self._convert_to_tensor_fn = convert_to_tensor_fn
        self._validate_args = validate_args

    @staticmethod
    def new(params, event_shape=(), validate_args=False, name=None):
        """Create the distribution instance from a `params` vector."""
        with tf.name_scope(name or "IndependentGamma"):
            params = tf.convert_to_tensor(params, name="params")
            event_shape = dist_util.expand_to_vector(
                tf.convert_to_tensor(
                    event_shape, name="event_shape", dtype_hint=tf.int32
                ),
                tensor_name="event_shape",
            )
            output_shape = tf.concat(
                [
                    tf.shape(params)[:-1],
                    event_shape,
                ],
                axis=0,
            )
            concentration, rate = tf.split(params, 2, axis=-1)
            return independent_lib.Independent(
                tfd.Gamma(
                    concentration=tf.math.softplus(
                        tf.reshape(concentration, output_shape)
                    ),
                    rate=tf.math.softplus(tf.reshape(rate, output_shape)),
                    validate_args=validate_args,
                ),
                reinterpreted_batch_ndims=tf.size(event_shape),
                validate_args=validate_args,
            )

    @staticmethod
    def params_size(event_shape=(), name=None):
        """The number of `params` needed to create a single distribution."""
        with tf.name_scope(name or "IndependentGamma_params_size"):
            event_shape = tf.convert_to_tensor(
                event_shape, name="event_shape", dtype_hint=tf.int32
            )
            return np.int32(2) * _event_size(
                event_shape, name=name or "IndependentGamma_params_size"
            )

    def get_config(self):
        """Returns the config of this layer.
        NOTE: At the moment, this configuration can only be serialized if the
        Layer's `convert_to_tensor_fn` is a serializable Keras object (i.e.,
        implements `get_config`) or one of the standard values:
        - `Distribution.sample` (or `"sample"`)
        - `Distribution.mean` (or `"mean"`)
        - `Distribution.mode` (or `"mode"`)
        - `Distribution.stddev` (or `"stddev"`)
        - `Distribution.variance` (or `"variance"`)
        """
        config = {
            "event_shape": self._event_shape,
            "convert_to_tensor_fn": _serialize(self._convert_to_tensor_fn),
            "validate_args": self._validate_args,
        }
        base_config = super(IndependentGamma, self).get_config()
        return dict(list(base_config.items()) + list(config.items()))

    @property
    def output(self):
        """This allows the use of this layer with the shap package."""
        return super(IndependentGamma, self).output[0]


@tf.keras.saving.register_keras_serializable()
class IndependentLogNormal(tfpl.DistributionLambda):
    """An independent LogNormal Keras layer."""

    def __init__(
        self,
        event_shape=(),
        convert_to_tensor_fn=tfd.Distribution.mean,
        validate_args=False,
        **kwargs
    ):
        """Initialize the `IndependentLogNormal` layer.
        Args:
        event_shape: integer vector `Tensor` representing the shape of single
            draw from this distribution.
        convert_to_tensor_fn: Python `callable` that takes a `tfd.Distribution`
            instance and returns a `tf.Tensor`-like object.
            Default value: `tfd.Distribution.mean`.
        validate_args: Python `bool`, default `False`. When `True` distribution
            parameters are checked for validity despite possibly degrading runtime
            performance. When `False` invalid inputs may silently render incorrect
            outputs.
            Default value: `False`.
        **kwargs: Additional keyword arguments passed to `tf.keras.Layer`.
        """
        convert_to_tensor_fn = _get_convert_to_tensor_fn(convert_to_tensor_fn)

        # If there is a 'make_distribution_fn' keyword argument (e.g., because we
        # are being called from a `from_config` method), remove it.  We pass the
        # distribution function to `DistributionLambda.__init__` below as the first
        # positional argument.
        kwargs.pop("make_distribution_fn", None)

        super(IndependentLogNormal, self).__init__(
            lambda t: IndependentLogNormal.new(t, event_shape, validate_args),
            convert_to_tensor_fn,
            **kwargs
        )

        self._event_shape = event_shape
        self._convert_to_tensor_fn = convert_to_tensor_fn
        self._validate_args = validate_args

    @staticmethod
    def new(params, event_shape=(), validate_args=False, name=None):
        """Create the distribution instance from a `params` vector."""
        with tf.name_scope(name or "IndependentLogNormal"):
            params = tf.convert_to_tensor(params, name="params")
            event_shape = dist_util.expand_to_vector(
                tf.convert_to_tensor(
                    event_shape, name="event_shape", dtype_hint=tf.int32
                ),
                tensor_name="event_shape",
            )
            output_shape = tf.concat(
                [
                    tf.shape(params)[:-1],
                    event_shape,
                ],
                axis=0,
            )
            loc, scale = tf.split(params, 2, axis=-1)
            return independent_lib.Independent(
                tfd.LogNormal(
                    loc=tf.reshape(loc, output_shape),
                    scale=tf.math.softplus(tf.reshape(scale, output_shape)) + 1e-3,
                    validate_args=validate_args,
                ),
                reinterpreted_batch_ndims=tf.size(event_shape),
                validate_args=validate_args,
            )

    @staticmethod
    def params_size(event_shape=(), name=None):
        """The number of `params` needed to create a single distribution."""
        with tf.name_scope(name or "IndependentLogNormal_params_size"):
            event_shape = tf.convert_to_tensor(
                event_shape, name="event_shape", dtype_hint=tf.int32
            )
            return np.int32(2) * _event_size(
                event_shape, name=name or "IndependentLogNormal_params_size"
            )

    def get_config(self):
        """Returns the config of this layer.
        NOTE: At the moment, this configuration can only be serialized if the
        Layer's `convert_to_tensor_fn` is a serializable Keras object (i.e.,
        implements `get_config`) or one of the standard values:
        - `Distribution.sample` (or `"sample"`)
        - `Distribution.mean` (or `"mean"`)
        - `Distribution.mode` (or `"mode"`)
        - `Distribution.stddev` (or `"stddev"`)
        - `Distribution.variance` (or `"variance"`)
        """
        config = {
            "event_shape": self._event_shape,
            "convert_to_tensor_fn": _serialize(self._convert_to_tensor_fn),
            "validate_args": self._validate_args,
        }
        base_config = super(IndependentLogNormal, self).get_config()
        return dict(list(base_config.items()) + list(config.items()))

    @property
    def output(self):
        """This allows the use of this layer with the shap package."""
        return super(IndependentLogNormal, self).output[0]


@tf.keras.saving.register_keras_serializable()
class IndependentLogitNormal(tfpl.DistributionLambda):
    """An independent Logit-Normal Keras layer."""

    def __init__(
        self,
        event_shape=(),
        convert_to_tensor_fn=tfd.Distribution.sample,
        validate_args=False,
        **kwargs
    ):
        """Initialize the `IndependentLogitNormal` layer.
        Args:
        event_shape: integer vector `Tensor` representing the shape of single
            draw from this distribution.
        convert_to_tensor_fn: Python `callable` that takes a `tfd.Distribution`
            instance and returns a `tf.Tensor`-like object.
            Default value: `tfd.Distribution.mean`.
        validate_args: Python `bool`, default `False`. When `True` distribution
            parameters are checked for validity despite possibly degrading runtime
            performance. When `False` invalid inputs may silently render incorrect
            outputs.
            Default value: `False`.
        **kwargs: Additional keyword arguments passed to `tf.keras.Layer`.
        """
        convert_to_tensor_fn = _get_convert_to_tensor_fn(convert_to_tensor_fn)

        # If there is a 'make_distribution_fn' keyword argument (e.g., because we
        # are being called from a `from_config` method), remove it.  We pass the
        # distribution function to `DistributionLambda.__init__` below as the first
        # positional argument.
        kwargs.pop("make_distribution_fn", None)

        super(IndependentLogitNormal, self).__init__(
            lambda t: IndependentLogitNormal.new(t, event_shape, validate_args),
            convert_to_tensor_fn,
            **kwargs
        )

        self._event_shape = event_shape
        self._convert_to_tensor_fn = convert_to_tensor_fn
        self._validate_args = validate_args

    @staticmethod
    def new(params, event_shape=(), validate_args=False, name=None):
        """Create the distribution instance from a `params` vector."""
        with tf.name_scope(name or "IndependentLogitNormal"):
            params = tf.convert_to_tensor(params, name="params")
            event_shape = dist_util.expand_to_vector(
                tf.convert_to_tensor(
                    event_shape, name="event_shape", dtype_hint=tf.int32
                ),
                tensor_name="event_shape",
            )
            output_shape = tf.concat(
                [
                    tf.shape(params)[:-1],
                    event_shape,
                ],
                axis=0,
            )
            loc, scale = tf.split(params, 2, axis=-1)
            return independent_lib.Independent(
                tfd.LogitNormal(
                    loc=tf.reshape(loc, output_shape),
                    scale=tf.math.softplus(tf.reshape(scale, output_shape)) + 1e-3,
                    validate_args=validate_args,
                ),
                reinterpreted_batch_ndims=tf.size(event_shape),
                validate_args=validate_args,
            )

    @staticmethod
    def params_size(event_shape=(), name=None):
        """The number of `params` needed to create a single distribution."""
        with tf.name_scope(name or "IndependentLogitNormal_params_size"):
            event_shape = tf.convert_to_tensor(
                event_shape, name="event_shape", dtype_hint=tf.int32
            )
            return np.int32(2) * _event_size(
                event_shape, name=name or "IndependentLogitNormal_params_size"
            )

    def get_config(self):
        """Returns the config of this layer.
        NOTE: At the moment, this configuration can only be serialized if the
        Layer's `convert_to_tensor_fn` is a serializable Keras object (i.e.,
        implements `get_config`) or one of the standard values:
        - `Distribution.sample` (or `"sample"`)
        - `Distribution.mean` (or `"mean"`)
        - `Distribution.mode` (or `"mode"`)
        - `Distribution.stddev` (or `"stddev"`)
        - `Distribution.variance` (or `"variance"`)
        """
        config = {
            "event_shape": self._event_shape,
            "convert_to_tensor_fn": _serialize(self._convert_to_tensor_fn),
            "validate_args": self._validate_args,
        }
        base_config = super(IndependentLogitNormal, self).get_config()
        return dict(list(base_config.items()) + list(config.items()))

    @property
    def output(self):
        """This allows the use of this layer with the shap package."""
        return super(IndependentLogitNormal, self).output[0]


@tf.keras.saving.register_keras_serializable()
class IndependentMixtureNormal(tfpl.DistributionLambda):
    """A mixture of two normal distributions Keras layer.
    5-parameters distribution: loc1, scale1, loc2, scale2, weight
    """

    def __init__(
        self,
        event_shape=(),
        convert_to_tensor_fn=tfd.Distribution.mean,
        validate_args=False,
        **kwargs
    ):
        """Initialize the `IndependentMixtureNormal` layer.
        Args:
            event_shape: integer vector `Tensor` representing the shape of single
                draw from this distribution.
            convert_to_tensor_fn: Python `callable` that takes a `tfd.Distribution`
                instance and returns a `tf.Tensor`-like object.
                Default value: `tfd.Distribution.mean`.
            validate_args: Python `bool`, default `False`. When `True` distribution
                parameters are checked for validity despite possibly degrading runtime
                performance. When `False` invalid inputs may silently render incorrect
                outputs.
                Default value: `False`.
            **kwargs: Additional keyword arguments passed to `tf.keras.Layer`.
        """

        convert_to_tensor_fn = _get_convert_to_tensor_fn(convert_to_tensor_fn)

        # If there is a 'make_distribution_fn' keyword argument (e.g., because we
        # are being called from a `from_config` method), remove it.  We pass the
        # distribution function to `DistributionLambda.__init__` below as the first
        # positional argument.
        kwargs.pop("make_distribution_fn", None)

        super(IndependentMixtureNormal, self).__init__(
            lambda t: IndependentMixtureNormal.new(t, event_shape, validate_args),
            convert_to_tensor_fn,
            **kwargs
        )

        self._event_shape = event_shape
        self._convert_to_tensor_fn = convert_to_tensor_fn
        self._validate_args = validate_args

    @staticmethod
    def new(params, event_shape=(), validate_args=False, name=None):
        """Create the distribution instance from a `params` vector."""
        with tf.name_scope(name or "IndependentMixtureNormal"):
            params = tf.convert_to_tensor(params, name="params")

            event_shape = dist_util.expand_to_vector(
                tf.convert_to_tensor(
                    event_shape, name="event_shape", dtype_hint=tf.int32
                ),
                tensor_name="event_shape",
            )

            output_shape = tf.concat(
                [
                    tf.shape(params)[:-1],
                    event_shape,
                ],
                axis=0,
            )

            loc1, scale1, loc2, scale2, weight = tf.split(params, 5, axis=-1)
            loc1 = tf.reshape(loc1, output_shape)
            scale1 = tf.math.softplus(tf.reshape(scale1, output_shape)) + 1e-3
            loc2 = tf.reshape(loc2, output_shape)
            scale2 = tf.math.softplus(tf.reshape(scale2, output_shape)) + 1e-3
            weight = tf.math.sigmoid(tf.reshape(weight, output_shape))

            # Create the component distributions
            normald1 = tfd.Normal(loc=loc1, scale=scale1)
            normald2 = tfd.Normal(loc=loc2, scale=scale2)

            # Create a categorical distribution for the weights
            cat = tfd.Categorical(
                probs=tf.concat(
                    [tf.expand_dims(weight, -1), tf.expand_dims(1 - weight, -1)],
                    axis=-1,
                )
            )

            class CustomMixture(tfd.Distribution):
                def __init__(self, cat, normald1, normald2):
                    self.cat = cat
                    self.normald1 = normald1
                    self.normald2 = normald2
                    super(CustomMixture, self).__init__(
                        dtype=normald1.dtype,
                        reparameterization_type=tfd.FULLY_REPARAMETERIZED,
                        validate_args=validate_args,
                        allow_nan_stats=True,
                    )

                def _sample_n(self, n, seed=None):
                    indices = self.cat.sample(sample_shape=(n,), seed=seed)

                    # Sample from both truncated normal distributions
                    samples1 = self.normald1.sample(sample_shape=(n,), seed=seed)
                    samples2 = self.normald2.sample(sample_shape=(n,), seed=seed)

                    # Stack the samples along a new axis
                    samples = tf.stack([samples1, samples2], axis=-1)

                    # Gather samples according to indices from the categorical distribution
                    chosen_samples = tf.gather(
                        samples,
                        indices,
                        batch_dims=tf.get_static_value(tf.rank(indices)),
                    )

                    return chosen_samples

                def _log_prob(self, value):
                    log_prob1 = self.normald1.log_prob(value)
                    log_prob2 = self.normald2.log_prob(value)
                    log_probs = tf.stack([log_prob1, log_prob2], axis=-1)
                    weighted_log_probs = log_probs + tf.math.log(
                        tf.concat([weight, 1 - weight], axis=-1)
                    )
                    return tf.reduce_logsumexp(weighted_log_probs, axis=-1)

                def _mean(self):
                    return (
                        weight * self.normald1.mean()
                        + (1 - weight) * self.normald2.mean()
                    )

            mixtured = CustomMixture(cat, normald1, normald2)

            return independent_lib.Independent(
                mixtured,
                reinterpreted_batch_ndims=tf.size(event_shape),
                validate_args=validate_args,
            )

    @staticmethod
    def params_size(event_shape=(), name=None):
        """The number of `params` needed to create a single distribution."""
        with tf.name_scope(name or "IndependentMixtureNormal_params_size"):
            event_shape = tf.convert_to_tensor(
                event_shape, name="event_shape", dtype_hint=tf.int32
            )
            return np.int32(5) * _event_size(
                event_shape, name=name or "IndependentMixtureNormal_params_size"
            )

    def get_config(self):
        """Returns the config of this layer.
        NOTE: At the moment, this configuration can only be serialized if the
        Layer's `convert_to_tensor_fn` is a serializable Keras object (i.e.,
        implements `get_config`) or one of the standard values:
        - `Distribution.sample` (or `"sample"`)
        - `Distribution.mean` (or `"mean"`)
        - `Distribution.mode` (or `"mode"`)
        - `Distribution.stddev` (or `"stddev"`)
        - `Distribution.variance` (or `"variance"`)
        """
        config = {
            "event_shape": self._event_shape,
            "convert_to_tensor_fn": _serialize(self._convert_to_tensor_fn),
            "validate_args": self._validate_args,
        }
        base_config = super(IndependentMixtureNormal, self).get_config()
        return dict(list(base_config.items()) + list(config.items()))

    @property
    def output(self):
        """This allows the use of this layer with the shap package."""
        return super(IndependentMixtureNormal, self).output[0]


@tf.keras.saving.register_keras_serializable()
class IndependentTruncatedNormal(tfpl.DistributionLambda):
    """An independent TruncatedNormal Keras layer."""

    def __init__(
        self,
        event_shape=(),
        convert_to_tensor_fn=tfd.Distribution.mean,
        validate_args=False,
        **kwargs
    ):
        """Initialize the `IndependentTruncatedNormal` layer.
        Args:
        event_shape: integer vector `Tensor` representing the shape of single
            draw from this distribution.
        convert_to_tensor_fn: Python `callable` that takes a `tfd.Distribution`
            instance and returns a `tf.Tensor`-like object.
            Default value: `tfd.Distribution.mean`.
        validate_args: Python `bool`, default `False`. When `True` distribution
            parameters are checked for validity despite possibly degrading runtime
            performance. When `False` invalid inputs may silently render incorrect
            outputs.
            Default value: `False`.
        **kwargs: Additional keyword arguments passed to `tf.keras.Layer`.
        """
        convert_to_tensor_fn = _get_convert_to_tensor_fn(convert_to_tensor_fn)

        # If there is a 'make_distribution_fn' keyword argument (e.g., because we
        # are being called from a `from_config` method), remove it.  We pass the
        # distribution function to `DistributionLambda.__init__` below as the first
        # positional argument.
        kwargs.pop("make_distribution_fn", None)

        super(IndependentTruncatedNormal, self).__init__(
            lambda t: IndependentTruncatedNormal.new(t, event_shape, validate_args),
            convert_to_tensor_fn,
            **kwargs
        )

        self._event_shape = event_shape
        self._convert_to_tensor_fn = convert_to_tensor_fn
        self._validate_args = validate_args

    @staticmethod
    def new(params, event_shape=(), validate_args=False, name=None):
        """Create the distribution instance from a `params` vector."""
        with tf.name_scope(name or "IndependentTruncatedNormal"):
            params = tf.convert_to_tensor(params, name="params")
            event_shape = dist_util.expand_to_vector(
                tf.convert_to_tensor(
                    event_shape, name="event_shape", dtype_hint=tf.int32
                ),
                tensor_name="event_shape",
            )
            output_shape = tf.concat(
                [
                    tf.shape(params)[:-1],
                    event_shape,
                ],
                axis=0,
            )
            loc, scale = tf.split(params, 2, axis=-1)
            return independent_lib.Independent(
                tfd.TruncatedNormal(
                    loc=tf.reshape(loc, output_shape),
                    scale=tf.math.softplus(tf.reshape(scale, output_shape)) + 1e-3,
                    low=0,
                    high=np.inf,
                    validate_args=validate_args,
                ),
                reinterpreted_batch_ndims=tf.size(event_shape),
                validate_args=validate_args,
            )

    @staticmethod
    def params_size(event_shape=(), name=None):
        """The number of `params` needed to create a single distribution."""
        with tf.name_scope(name or "IndependentTruncatedNormal_params_size"):
            event_shape = tf.convert_to_tensor(
                event_shape, name="event_shape", dtype_hint=tf.int32
            )
            return np.int32(2) * _event_size(
                event_shape, name=name or "IndependentTruncatedNormal_params_size"
            )

    def get_config(self):
        """Returns the config of this layer.
        NOTE: At the moment, this configuration can only be serialized if the
        Layer's `convert_to_tensor_fn` is a serializable Keras object (i.e.,
        implements `get_config`) or one of the standard values:
        - `Distribution.sample` (or `"sample"`)
        - `Distribution.mean` (or `"mean"`)
        - `Distribution.mode` (or `"mode"`)
        - `Distribution.stddev` (or `"stddev"`)
        - `Distribution.variance` (or `"variance"`)
        """
        config = {
            "event_shape": self._event_shape,
            "convert_to_tensor_fn": _serialize(self._convert_to_tensor_fn),
            "validate_args": self._validate_args,
        }
        base_config = super(IndependentTruncatedNormal, self).get_config()
        return dict(list(base_config.items()) + list(config.items()))

    @property
    def output(self):
        """This allows the use of this layer with the shap package."""
        return super(IndependentTruncatedNormal, self).output[0]
    


@tf.keras.saving.register_keras_serializable()
class IndependentWeibull(tfpl.DistributionLambda):
    """An independent Weibull Keras layer."""

    def __init__(
        self,
        event_shape=(),
        convert_to_tensor_fn=tfd.Distribution.mean,
        validate_args=False,
        **kwargs
    ):
        """Initialize the `IndependentWeibull` layer.
        Args:
        event_shape: integer vector `Tensor` representing the shape of single
            draw from this distribution.
        convert_to_tensor_fn: Python `callable` that takes a `tfd.Distribution`
            instance and returns a `tf.Tensor`-like object.
            Default value: `tfd.Distribution.mean`.
        validate_args: Python `bool`, default `False`. When `True` distribution
            parameters are checked for validity despite possibly degrading runtime
            performance. When `False` invalid inputs may silently render incorrect
            outputs.
            Default value: `False`.
        **kwargs: Additional keyword arguments passed to `tf.keras.Layer`.
        """
        convert_to_tensor_fn = _get_convert_to_tensor_fn(convert_to_tensor_fn)

        # If there is a 'make_distribution_fn' keyword argument (e.g., because we
        # are being called from a `from_config` method), remove it.  We pass the
        # distribution function to `DistributionLambda.__init__` below as the first
        # positional argument.
        kwargs.pop("make_distribution_fn", None)

        super(IndependentWeibull, self).__init__(
            lambda t: IndependentWeibull.new(t, event_shape, validate_args),
            convert_to_tensor_fn,
            **kwargs
        )

        self._event_shape = event_shape
        self._convert_to_tensor_fn = convert_to_tensor_fn
        self._validate_args = validate_args

    @staticmethod
    def new(params, event_shape=(), validate_args=False, name=None):
        """Create the distribution instance from a `params` vector."""
        with tf.name_scope(name or "IndependentWeibull"):
            params = tf.convert_to_tensor(params, name="params")
            event_shape = dist_util.expand_to_vector(
                tf.convert_to_tensor(
                    event_shape, name="event_shape", dtype_hint=tf.int32
                ),
                tensor_name="event_shape",
            )
            output_shape = tf.concat(
                [
                    tf.shape(params)[:-1],
                    event_shape,
                ],
                axis=0,
            )
            concentration, scale = tf.split(params, 2, axis=-1)
            return independent_lib.Independent(
                tfd.Weibull(
                    concentration=tf.math.softplus(
                        tf.reshape(concentration, output_shape)
                    )
                    + 1.0,
                    scale=tf.math.softplus(tf.reshape(scale, output_shape)),
                    validate_args=validate_args,
                ),
                reinterpreted_batch_ndims=tf.size(event_shape),
                validate_args=validate_args,
            )

    @staticmethod
    def params_size(event_shape=(), name=None):
        """The number of `params` needed to create a single distribution."""
        with tf.name_scope(name or "IndependentWeibull_params_size"):
            event_shape = tf.convert_to_tensor(
                event_shape, name="event_shape", dtype_hint=tf.int32
            )
            return np.int32(2) * _event_size(
                event_shape, name=name or "IndependentWeibull_params_size"
            )

    def get_config(self):
        """Returns the config of this layer.
        NOTE: At the moment, this configuration can only be serialized if the
        Layer's `convert_to_tensor_fn` is a serializable Keras object (i.e.,
        implements `get_config`) or one of the standard values:
        - `Distribution.sample` (or `"sample"`)
        - `Distribution.mean` (or `"mean"`)
        - `Distribution.mode` (or `"mode"`)
        - `Distribution.stddev` (or `"stddev"`)
        - `Distribution.variance` (or `"variance"`)
        """
        config = {
            "event_shape": self._event_shape,
            "convert_to_tensor_fn": _serialize(self._convert_to_tensor_fn),
            "validate_args": self._validate_args,
        }
        base_config = super(IndependentWeibull, self).get_config()
        return dict(list(base_config.items()) + list(config.items()))

    @property
    def output(self):
        """This allows the use of this layer with the shap package."""
        return super(IndependentWeibull, self).output[0]
    

@tf.keras.saving.register_keras_serializable()
class MixtureTruncatedNormal(tfpl.DistributionLambda):
    """ A mixture of two truncated normal distributions Keras layer.
        5-parameters distribution: loc1, scale1, loc2, scale2, weight
    """

    def __init__(
        self,
        event_shape=(),
        convert_to_tensor_fn=tfd.Distribution.mean,
        validate_args=False,
        **kwargs
    ):
        """Initialize the `MixtureTruncatedNormal` layer.
        Args:
            event_shape: integer vector `Tensor` representing the shape of single
                draw from this distribution.
            convert_to_tensor_fn: Python `callable` that takes a `tfd.Distribution`
                instance and returns a `tf.Tensor`-like object.
                Default value: `tfd.Distribution.mean`.
            validate_args: Python `bool`, default `False`. When `True` distribution
                parameters are checked for validity despite possibly degrading runtime
                performance. When `False` invalid inputs may silently render incorrect
                outputs.
                Default value: `False`.
            **kwargs: Additional keyword arguments passed to `tf.keras.Layer`.
        """

        convert_to_tensor_fn = _get_convert_to_tensor_fn(convert_to_tensor_fn)

        # If there is a 'make_distribution_fn' keyword argument (e.g., because we
        # are being called from a `from_config` method), remove it.  We pass the
        # distribution function to `DistributionLambda.__init__` below as the first
        # positional argument.
        kwargs.pop("make_distribution_fn", None)

        super(MixtureTruncatedNormal, self).__init__(
            lambda t: MixtureTruncatedNormal.new(t, event_shape, validate_args),
            convert_to_tensor_fn,
            **kwargs
        )

        self._event_shape = event_shape
        self._convert_to_tensor_fn = convert_to_tensor_fn
        self._validate_args = validate_args

    @staticmethod
    def new(params, event_shape=(), validate_args=False, name=None):
        """Create the distribution instance from a `params` vector."""
        with tf.name_scope(name or "MixtureTruncatedNormal"):
            params = tf.convert_to_tensor(params, name="params")
            
            event_shape = dist_util.expand_to_vector(
                tf.convert_to_tensor(
                    event_shape, name="event_shape", dtype_hint=tf.int32
                ),
                tensor_name="event_shape",
            )
            
            # Ensure the event shape is correctly handled
            output_shape = tf.concat(
                [
                    tf.shape(params)[:-1],
                    event_shape,
                ],
                axis=0,
            )
            
            loc1, scale1, loc2, scale2, weight = tf.split(params, 5, axis=-1)
            loc1 = tf.reshape(loc1, output_shape)
            scale1 = tf.math.softplus(tf.reshape(scale1, output_shape)) + 1e-3
            loc2 = tf.reshape(loc2, output_shape)
            scale2 = tf.math.softplus(tf.reshape(scale2, output_shape)) + 1e-3
            weight = tf.math.sigmoid(tf.reshape(weight, output_shape))
            
            # Create the component distributions
            trunc_normal1 = tfd.TruncatedNormal(loc=loc1, scale=scale1, low=0.0, high=1.0)
            trunc_normal2 = tfd.TruncatedNormal(loc=loc2, scale=scale2, low=0.0, high=1.0)
            
            # Create a categorical distribution for the weights
            cat = tfd.Categorical(probs=tf.concat([tf.expand_dims(weight, -1), tf.expand_dims(1-weight, -1)], axis=-1))
            
            class CustomMixture(tfd.Distribution):
                def __init__(self, cat, trunc_normal1, trunc_normal2):
                    self.cat = cat
                    self.trunc_normal1 = trunc_normal1
                    self.trunc_normal2 = trunc_normal2
                    super(CustomMixture, self).__init__(
                        dtype=trunc_normal1.dtype,
                        reparameterization_type=tfd.FULLY_REPARAMETERIZED,
                        validate_args=validate_args,
                        allow_nan_stats=True,
                    )

                def _sample_n(self, n, seed=None):
                    indices = self.cat.sample(sample_shape=(n,), seed=seed)
                    
                    # Sample from both truncated normal distributions
                    samples1 = self.trunc_normal1.sample(sample_shape=(n,), seed=seed)
                    samples2 = self.trunc_normal2.sample(sample_shape=(n,), seed=seed)
                    
                    # Stack the samples along a new axis
                    samples = tf.stack([samples1, samples2], axis=-1)
                    
                    # Gather samples according to indices from the categorical distribution
                    chosen_samples = tf.gather(samples, indices, batch_dims=tf.get_static_value(tf.rank(indices)))

                    return chosen_samples

                def _log_prob(self, value):
                    log_prob1 = self.trunc_normal1.log_prob(value)
                    log_prob2 = self.trunc_normal2.log_prob(value)
                    log_probs = tf.stack([log_prob1, log_prob2], axis=-1)
                    weighted_log_probs = log_probs + tf.math.log(tf.concat([weight, 1 - weight], axis=-1))
                    return tf.reduce_logsumexp(weighted_log_probs, axis=-1)

                def _mean(self):
                    return (weight * self.trunc_normal1.mean() + (1 - weight) * self.trunc_normal2.mean())

            mixture_dist = CustomMixture(cat, trunc_normal1, trunc_normal2)
            
            return independent_lib.Independent(
                mixture_dist,
                reinterpreted_batch_ndims=tf.size(event_shape),
                validate_args=validate_args,
            )
        
    @staticmethod
    def params_size(event_shape=(), name=None):
        """The number of `params` needed to create a single distribution."""
        with tf.name_scope(name or "MixtureTruncatedNormal_params_size"):
            event_shape = tf.convert_to_tensor(
                event_shape, name="event_shape", dtype_hint=tf.int32
            )
            return np.int32(5) * _event_size(
                event_shape, name=name or "MixtureTruncatedNormal_params_size"
            )
        
    def get_config(self):
        """Returns the config of this layer.
        NOTE: At the moment, this configuration can only be serialized if the
        Layer's `convert_to_tensor_fn` is a serializable Keras object (i.e.,
        implements `get_config`) or one of the standard values:
        - `Distribution.sample` (or `"sample"`)
        - `Distribution.mean` (or `"mean"`)
        - `Distribution.mode` (or `"mode"`)
        - `Distribution.stddev` (or `"stddev"`)
        - `Distribution.variance` (or `"variance"`)
        """
        config = {
            "event_shape": self._event_shape,
            "convert_to_tensor_fn": _serialize(self._convert_to_tensor_fn),
            "validate_args": self._validate_args,
        }
        base_config = super(MixtureTruncatedNormal, self).get_config()
        return dict(list(base_config.items()) + list(config.items()))
    
    @property
    def output(self):
        """This allows the use of this layer with the shap package."""
        return super(MixtureTruncatedNormal, self).output[0]


@tf.keras.saving.register_keras_serializable()
class MultivariateNormalDiag(tfpl.DistributionLambda):
    """A `d`-variate normal Keras layer from `2* d` params,
    with a diagonal scale matrix.
    """

    def __init__(
        self,
        event_size,
        convert_to_tensor_fn=tfd.Distribution.mean,
        validate_args=False,
        **kwargs
    ):
        """Initialize the layer.
        Args:
            event_size: Scalar `int` representing the size of single draw from this
              distribution.
            convert_to_tensor_fn: Python `callable` that takes a `tfd.Distribution`
              instance and returns a `tf.Tensor`-like object. For examples, see
              `class` docstring.
              Default value: `tfd.Distribution.sample`.
            validate_args: Python `bool`, default `False`. When `True` distribution
              parameters are checked for validity despite possibly degrading runtime
              performance. When `False` invalid inputs may silently render incorrect
              outputs.
              Default value: `False`.
            **kwargs: Additional keyword arguments passed to `tf.keras.Layer`.
        """
        convert_to_tensor_fn = _get_convert_to_tensor_fn(convert_to_tensor_fn)

        # If there is a 'make_distribution_fn' keyword argument (e.g., because we
        # are being called from a `from_config` method), remove it.  We pass the
        # distribution function to `DistributionLambda.__init__` below as the first
        # positional argument.
        kwargs.pop("make_distribution_fn", None)

        super(MultivariateNormalDiag, self).__init__(
            lambda t: MultivariateNormalDiag.new(t, event_size, validate_args),
            convert_to_tensor_fn,
            **kwargs
        )

        self._event_size = event_size
        self._convert_to_tensor_fn = convert_to_tensor_fn
        self._validate_args = validate_args

    @staticmethod
    def new(params, event_size, validate_args=False, name=None):
        """Create the distribution instance from a 'params' vector."""
        with tf.name_scope(name or "MultivariateNormalDiag"):
            params = tf.convert_to_tensor(params, name="params")
            if event_size > 1:
                dist = tfd.MultivariateNormalDiag(
                    loc=params[..., :event_size],
                    scale_diag=1e-5 + tf.math.softplus(params[..., event_size:]),
                    validate_args=validate_args,
                )
            else:
                dist = tfd.Normal(
                    loc=params[..., :event_size],
                    scale=1e-5 + tf.math.softplus(params[..., event_size:]),
                    validate_args=validate_args,
                )
            return dist

    @staticmethod
    def params_size(event_size, name=None):
        """The number of 'params' needed to create a single distribution."""
        with tf.name_scope(name or "MultivariateNormalDiag_params_size"):
            return 2 * event_size

    def get_config(self):
        """Returns the config of this layer.
        NOTE: At the moment, this configuration can only be serialized if the
        Layer's `convert_to_tensor_fn` is a serializable Keras object (i.e.,
        implements `get_config`) or one of the standard values:
        - `Distribution.sample` (or `"sample"`)
        - `Distribution.mean` (or `"mean"`)
        - `Distribution.mode` (or `"mode"`)
        - `Distribution.stddev` (or `"stddev"`)
        - `Distribution.variance` (or `"variance"`)
        """
        config = {
            "event_size": self._event_size,
            "convert_to_tensor_fn": _serialize(self._convert_to_tensor_fn),
            "validate_args": self._validate_args,
        }
        base_config = super(MultivariateNormalDiag, self).get_config()
        return dict(list(base_config.items()) + list(config.items()))

    @property
    def output(self):
        """This allows the use of this layer with the shap package."""
        return super(MultivariateNormalDiag, self).output[0]


@tf.keras.saving.register_keras_serializable()
class MultivariateNormalTriL(tfpl.MultivariateNormalTriL):
    def __init__(
        self,
        event_size,
        convert_to_tensor_fn=tfd.Distribution.mean,
        validate_args=False,
        **kwargs
    ):
        convert_to_tensor_fn = _get_convert_to_tensor_fn(convert_to_tensor_fn)

        # If there is a 'make_distribution_fn' keyword argument (e.g., because we
        # are being called from a `from_config` method), remove it.  We pass the
        # distribution function to `DistributionLambda.__init__` below as the first
        # positional argument.
        kwargs.pop("make_distribution_fn", None)

        super().__init__(event_size, convert_to_tensor_fn, validate_args, **kwargs)
        self._event_size = event_size
        self._convert_to_tensor_fn = convert_to_tensor_fn
        self._validate_args = validate_args

    def get_config(self):
        """Returns the config of this layer.
        NOTE: At the moment, this configuration can only be serialized if the
        Layer's `convert_to_tensor_fn` is a serializable Keras object (i.e.,
        implements `get_config`) or one of the standard values:
        - `Distribution.sample` (or `"sample"`)
        - `Distribution.mean` (or `"mean"`)
        - `Distribution.mode` (or `"mode"`)
        - `Distribution.stddev` (or `"stddev"`)
        - `Distribution.variance` (or `"variance"`)
        """
        config = {
            "event_size": self._event_size,
            "convert_to_tensor_fn": _serialize(self._convert_to_tensor_fn),
            "validate_args": self._validate_args,
        }
        base_config = super(MultivariateNormalTriL, self).get_config()
        return dict(list(base_config.items()) + list(config.items()))

    @property
    def output(self):
        """This allows the use of this layer with the shap package."""
        return super(MultivariateNormalTriL, self).output[0]<|MERGE_RESOLUTION|>--- conflicted
+++ resolved
@@ -435,13 +435,8 @@
 
 
 @tf.keras.saving.register_keras_serializable()
-<<<<<<< HEAD
-class IndependentBeta(tfpl.DistributionLambda):
-    """An independent 2-parameter Beta Keras layer"""
-=======
 class IndependentConcaveBeta(tfpl.DistributionLambda):
     """An independent 4-parameter Beta Keras layer with enforced concavity"""
->>>>>>> cb25eb40
 
     # INdependent
     def __init__(
@@ -501,14 +496,18 @@
                 ],
                 axis=0,
             )
-            alpha, beta = tf.split(params, 2, axis=-1)
-
-            alpha = tf.math.softplus(tf.reshape(alpha, output_shape)) + 1e-3
-            beta = tf.math.softplus(tf.reshape(beta, output_shape)) + 1e-3
+            alpha, beta, shift, scale = tf.split(params, 4, axis=-1)
+            # alpha > 2 and beta > 2 produce a concave downward Beta
+            alpha = tf.math.softplus(tf.reshape(alpha, output_shape)) + 2.0
+            beta = tf.math.softplus(tf.reshape(beta, output_shape)) + 2.0
+            shift = tf.math.softplus(tf.reshape(shift, output_shape))
+            scale = tf.math.softplus(tf.reshape(scale, output_shape)) + 1e-3
             betad = tfd.Beta(alpha, beta, validate_args=validate_args)
-
+            transf_betad = tfd.TransformedDistribution(
+                distribution=betad, bijector=tfb.Shift(shift)(tfb.Scale(scale))
+            )
             return independent_lib.Independent(
-                betad,
+                transf_betad,
                 reinterpreted_batch_ndims=tf.size(event_shape),
                 validate_args=validate_args,
             )
@@ -516,12 +515,12 @@
     @staticmethod
     def params_size(event_shape=(), name=None):
         """The number of `params` needed to create a single distribution."""
-        with tf.name_scope(name or "IndependentBeta_params_size"):
+        with tf.name_scope(name or "IndependentConcaveBeta_params_size"):
             event_shape = tf.convert_to_tensor(
                 event_shape, name="event_shape", dtype_hint=tf.int32
             )
-            return np.int32(2) * _event_size(
-                event_shape, name=name or "IndependentBeta_params_size"
+            return np.int32(4) * _event_size(
+                event_shape, name=name or "IndependentConcaveBeta_params_size"
             )
 
     def get_config(self):
@@ -540,401 +539,6 @@
             "convert_to_tensor_fn": _serialize(self._convert_to_tensor_fn),
             "validate_args": self._validate_args,
         }
-        base_config = super(IndependentBeta, self).get_config()
-        return dict(list(base_config.items()) + list(config.items()))
-
-    @property
-    def output(self):
-        """This allows the use of this layer with the shap package."""
-        return super(IndependentBeta, self).output[0]
-
-
-@tf.keras.saving.register_keras_serializable()
-class Independent4ParamsBeta(tfpl.DistributionLambda):
-    """An independent 4-parameter Beta Keras layer"""
-    # INdependent
-    def __init__(
-        self,
-        event_shape=(),
-        convert_to_tensor_fn=tfd.Distribution.mean,
-        validate_args=False,
-        **kwargs
-    ):
-        """Initialize the `Independent4ParamsBeta` layer.
-        Args:
-        event_shape: integer vector `Tensor` representing the shape of single
-            draw from this distribution.
-        convert_to_tensor_fn: Python `callable` that takes a `tfd.Distribution`
-            instance and returns a `tf.Tensor`-like object.
-            Default value: `tfd.Distribution.mean`.
-        validate_args: Python `bool`, default `False`. When `True` distribution
-            parameters are checked for validity despite possibly degrading runtime
-            performance. When `False` invalid inputs may silently render incorrect
-            outputs.
-            Default value: `False`.
-        **kwargs: Additional keyword arguments passed to `tf.keras.Layer`.
-        """
-        convert_to_tensor_fn = _get_convert_to_tensor_fn(convert_to_tensor_fn)
-
-        # If there is a 'make_distribution_fn' keyword argument (e.g., because we
-        # are being called from a `from_config` method), remove it.  We pass the
-        # distribution function to `DistributionLambda.__init__` below as the first
-        # positional argument.
-        kwargs.pop("make_distribution_fn", None)
-
-        super(Independent4ParamsBeta, self).__init__(
-            lambda t: Independent4ParamsBeta.new(t, event_shape, validate_args),
-            convert_to_tensor_fn,
-            **kwargs
-        )
-
-        self._event_shape = event_shape
-        self._convert_to_tensor_fn = convert_to_tensor_fn
-        self._validate_args = validate_args
-
-    @staticmethod
-    def new(params, event_shape=(), validate_args=False, name=None):
-        """Create the distribution instance from a `params` vector."""
-        with tf.name_scope(name or "Independent4ParamsBeta"):
-            params = tf.convert_to_tensor(params, name="params")
-            event_shape = dist_util.expand_to_vector(
-                tf.convert_to_tensor(
-                    event_shape, name="event_shape", dtype_hint=tf.int32
-                ),
-                tensor_name="event_shape",
-            )
-            output_shape = tf.concat(
-                [
-                    tf.shape(params)[:-1],
-                    event_shape,
-                ],
-                axis=0,
-            )
-            alpha, beta, shift, scale = tf.split(params, 4, axis=-1)
-            # alpha > 2 and beta > 2 produce a concave downward Beta
-<<<<<<< HEAD
-            alpha = tf.math.softplus(tf.reshape(alpha, output_shape)) + 1e-3
-            beta = tf.math.softplus(tf.reshape(beta, output_shape)) + 1e-3
-=======
-            alpha = tf.math.softplus(tf.reshape(alpha, output_shape)) + 2.0
-            beta = tf.math.softplus(tf.reshape(beta, output_shape)) + 2.0
->>>>>>> cb25eb40
-            shift = tf.math.softplus(tf.reshape(shift, output_shape))
-            scale = tf.math.softplus(tf.reshape(scale, output_shape)) + 1e-3
-            betad = tfd.Beta(alpha, beta, validate_args=validate_args)
-            transf_betad = tfd.TransformedDistribution(
-                distribution=betad, bijector=tfb.Shift(shift)(tfb.Scale(scale))
-            )
-            return independent_lib.Independent(
-                transf_betad,
-                reinterpreted_batch_ndims=tf.size(event_shape),
-                validate_args=validate_args,
-            )
-
-    @staticmethod
-    def params_size(event_shape=(), name=None):
-        """The number of `params` needed to create a single distribution."""
-<<<<<<< HEAD
-        with tf.name_scope(name or "Independent4ParamsBeta_params_size"):
-=======
-        with tf.name_scope(name or "IndependentConcaveBeta_params_size"):
->>>>>>> cb25eb40
-            event_shape = tf.convert_to_tensor(
-                event_shape, name="event_shape", dtype_hint=tf.int32
-            )
-            return np.int32(4) * _event_size(
-<<<<<<< HEAD
-                event_shape, name=name or "Independent4ParamsBeta_params_size"
-=======
-                event_shape, name=name or "IndependentConcaveBeta_params_size"
->>>>>>> cb25eb40
-            )
-
-    def get_config(self):
-        """Returns the config of this layer.
-        NOTE: At the moment, this configuration can only be serialized if the
-        Layer's `convert_to_tensor_fn` is a serializable Keras object (i.e.,
-        implements `get_config`) or one of the standard values:
-        - `Distribution.sample` (or `"sample"`)
-        - `Distribution.mean` (or `"mean"`)
-        - `Distribution.mode` (or `"mode"`)
-        - `Distribution.stddev` (or `"stddev"`)
-        - `Distribution.variance` (or `"variance"`)
-        """
-        config = {
-            "event_shape": self._event_shape,
-            "convert_to_tensor_fn": _serialize(self._convert_to_tensor_fn),
-            "validate_args": self._validate_args,
-        }
-<<<<<<< HEAD
-        base_config = super(Independent4ParamsBeta, self).get_config()
-=======
-        base_config = super(IndependentConcaveBeta, self).get_config()
->>>>>>> cb25eb40
-        return dict(list(base_config.items()) + list(config.items()))
-
-    @property
-    def output(self):
-        """This allows the use of this layer with the shap package."""
-<<<<<<< HEAD
-        return super(Independent4ParamsBeta, self).output[0]
-    
-
-@tf.keras.saving.register_keras_serializable()
-class IndependentCensoredNormal(tfpl.DistributionLambda):
-    """An independent censored normal Keras layer."""
-
-    def __init__(
-        self,
-        event_shape=(),
-        convert_to_tensor_fn=tfd.Distribution.mean,
-        validate_args=False,
-        **kwargs
-    ):
-        """Initialize the `IndependentCensoredNormal` layer.
-        Args:
-        event_shape: integer vector `Tensor` representing the shape of single
-            draw from this distribution.
-        convert_to_tensor_fn: Python `callable` that takes a `tfd.Distribution`
-            instance and returns a `tf.Tensor`-like object.
-            Default value: `tfd.Distribution.mean`.
-        validate_args: Python `bool`, default `False`. When `True` distribution
-            parameters are checked for validity despite possibly degrading runtime
-            performance. When `False` invalid inputs may silently render incorrect
-            outputs.
-            Default value: `False`.
-        **kwargs: Additional keyword arguments passed to `tf.keras.Layer`.
-        """
-        convert_to_tensor_fn = _get_convert_to_tensor_fn(convert_to_tensor_fn)
-
-        # If there is a 'make_distribution_fn' keyword argument (e.g., because we
-        # are being called from a `from_config` method), remove it.  We pass the
-        # distribution function to `DistributionLambda.__init__` below as the first
-        # positional argument.
-        kwargs.pop("make_distribution_fn", None)
-
-        super(IndependentCensoredNormal, self).__init__(
-            lambda t: IndependentCensoredNormal.new(t, event_shape, validate_args),
-            convert_to_tensor_fn,
-            **kwargs
-        )
-
-        self._event_shape = event_shape
-        self._convert_to_tensor_fn = convert_to_tensor_fn
-        self._validate_args = validate_args
-
-    @staticmethod
-    def new(params, event_shape=(), validate_args=False, name=None):
-        """Create the distribution instance from a `params` vector."""
-        with tf.name_scope(name or "IndependentCensoredNormal"):
-            params = tf.convert_to_tensor(params, name="params")
-            event_shape = dist_util.expand_to_vector(
-                tf.convert_to_tensor(
-                    event_shape, name="event_shape", dtype_hint=tf.int32
-                ),
-                tensor_name="event_shape",
-            )
-            output_shape = tf.concat(
-                [
-                    tf.shape(params)[:-1],
-                    event_shape,
-                ],
-                axis=0,
-            )
-            loc, scale = tf.split(params, 2, axis=-1)
-            loc = tf.reshape(loc, output_shape)
-            scale = tf.math.softplus(tf.reshape(scale, output_shape)) + 1e-6
-            normal_dist = tfd.Normal(
-                loc=loc, scale=scale, validate_args=validate_args
-            )
-
-            class CustomCensored(tfd.Distribution):
-                def __init__(self, normal):
-                    self.normal = normal
-                    super(CustomCensored, self).__init__(
-                        dtype=normal.dtype,
-                        reparameterization_type=tfd.FULLY_REPARAMETERIZED,
-                        validate_args=validate_args,
-                        allow_nan_stats=True,
-                    )
-
-                def _sample_n(self, n, seed=None):
-                    
-                    # Sample from normal distribution
-                    samples = self.normal.sample(sample_shape=(n,), seed=seed)
-                    
-                    # Clip values between 0 and 1
-                    chosen_samples = tf.clip_by_value(samples, 0, 1)
-
-                    return chosen_samples
-
-                def _mean(self):
-                    original_mean = self.normal.mean()
-                    low_bound_standard = (0 - original_mean) / self.normal.stddev()
-                    high_bound_standard = (1 - original_mean) / self.normal.stddev()
-
-                    self.low_bound_cdf = self.normal.cdf(low_bound_standard)
-                    self.high_bound_cdf = self.normal.cdf(high_bound_standard)
-
-                    self.low_bound_pdf = self.normal.prob(low_bound_standard)
-                    self.high_bound_pdf = self.normal.prob(high_bound_standard)
-
-                    return original_mean + self.normal.stddev() * (self.low_bound_pdf - self.high_bound_pdf) / (self.high_bound_cdf - self.low_bound_cdf + 1e-3)
-
-                def _log_prob(self, value):
-                    original_log_prob = self.normal.log_prob(value)
-                    
-                    return original_log_prob - tf.math.log(self.high_bound_cdf - self.low_bound_cdf + 1e-3)
-=======
-        return super(IndependentConcaveBeta, self).output[0]
->>>>>>> cb25eb40
-
-            return independent_lib.Independent(
-                CustomCensored(normal_dist),
-                reinterpreted_batch_ndims=tf.size(event_shape),
-                validate_args=validate_args,
-            )
-
-    @staticmethod
-    def params_size(event_shape=(), name=None):
-        """The number of `params` needed to create a single distribution."""
-        with tf.name_scope(name or "IndependentCensoredNormal_params_size"):
-            event_shape = tf.convert_to_tensor(
-                event_shape, name="event_shape", dtype_hint=tf.int32
-            )
-            return np.int32(2) * _event_size(
-                event_shape, name=name or "IndependentCensoredNormal_params_size"
-            )
-
-    def get_config(self):
-        """Returns the config of this layer.
-        NOTE: At the moment, this configuration can only be serialized if the
-        Layer's `convert_to_tensor_fn` is a serializable Keras object (i.e.,
-        implements `get_config`) or one of the standard values:
-        - `Distribution.sample` (or `"sample"`)
-        - `Distribution.mean` (or `"mean"`)
-        - `Distribution.mode` (or `"mode"`)
-        - `Distribution.stddev` (or `"stddev"`)
-        - `Distribution.variance` (or `"variance"`)
-        """
-        config = {
-            "event_shape": self._event_shape,
-            "convert_to_tensor_fn": _serialize(self._convert_to_tensor_fn),
-            "validate_args": self._validate_args,
-        }
-        base_config = super(IndependentCensoredNormal, self).get_config()
-        return dict(list(base_config.items()) + list(config.items()))
-
-    @property
-    def output(self):
-        """This allows the use of this layer with the shap package."""
-        return super(IndependentCensoredNormal, self).output[0]
-    
-
-@tf.keras.saving.register_keras_serializable()
-class IndependentConcaveBeta(tfpl.DistributionLambda):
-    """An independent 4-parameter Beta Keras layer with enforced concavity"""
-    # INdependent
-    def __init__(
-        self,
-        event_shape=(),
-        convert_to_tensor_fn=tfd.Distribution.mean,
-        validate_args=False,
-        **kwargs
-    ):
-        """Initialize the `IndependentConcaveBeta` layer.
-        Args:
-        event_shape: integer vector `Tensor` representing the shape of single
-            draw from this distribution.
-        convert_to_tensor_fn: Python `callable` that takes a `tfd.Distribution`
-            instance and returns a `tf.Tensor`-like object.
-            Default value: `tfd.Distribution.mean`.
-        validate_args: Python `bool`, default `False`. When `True` distribution
-            parameters are checked for validity despite possibly degrading runtime
-            performance. When `False` invalid inputs may silently render incorrect
-            outputs.
-            Default value: `False`.
-        **kwargs: Additional keyword arguments passed to `tf.keras.Layer`.
-        """
-        convert_to_tensor_fn = _get_convert_to_tensor_fn(convert_to_tensor_fn)
-
-        # If there is a 'make_distribution_fn' keyword argument (e.g., because we
-        # are being called from a `from_config` method), remove it.  We pass the
-        # distribution function to `DistributionLambda.__init__` below as the first
-        # positional argument.
-        kwargs.pop("make_distribution_fn", None)
-
-        super(IndependentConcaveBeta, self).__init__(
-            lambda t: IndependentConcaveBeta.new(t, event_shape, validate_args),
-            convert_to_tensor_fn,
-            **kwargs
-        )
-
-        self._event_shape = event_shape
-        self._convert_to_tensor_fn = convert_to_tensor_fn
-        self._validate_args = validate_args
-
-    @staticmethod
-    def new(params, event_shape=(), validate_args=False, name=None):
-        """Create the distribution instance from a `params` vector."""
-        with tf.name_scope(name or "IndependentConcaveBeta"):
-            params = tf.convert_to_tensor(params, name="params")
-            event_shape = dist_util.expand_to_vector(
-                tf.convert_to_tensor(
-                    event_shape, name="event_shape", dtype_hint=tf.int32
-                ),
-                tensor_name="event_shape",
-            )
-            output_shape = tf.concat(
-                [
-                    tf.shape(params)[:-1],
-                    event_shape,
-                ],
-                axis=0,
-            )
-            alpha, beta, shift, scale = tf.split(params, 4, axis=-1)
-            # alpha > 2 and beta > 2 produce a concave downward Beta
-            alpha = tf.math.softplus(tf.reshape(alpha, output_shape)) + 2.0
-            beta = tf.math.softplus(tf.reshape(beta, output_shape)) + 2.0
-            shift = tf.math.softplus(tf.reshape(shift, output_shape))
-            scale = tf.math.softplus(tf.reshape(scale, output_shape)) + 1e-3
-            betad = tfd.Beta(alpha, beta, validate_args=validate_args)
-            transf_betad = tfd.TransformedDistribution(
-                distribution=betad, bijector=tfb.Shift(shift)(tfb.Scale(scale))
-            )
-            return independent_lib.Independent(
-                transf_betad,
-                reinterpreted_batch_ndims=tf.size(event_shape),
-                validate_args=validate_args,
-            )
-
-    @staticmethod
-    def params_size(event_shape=(), name=None):
-        """The number of `params` needed to create a single distribution."""
-        with tf.name_scope(name or "IndependentConcaveBeta_params_size"):
-            event_shape = tf.convert_to_tensor(
-                event_shape, name="event_shape", dtype_hint=tf.int32
-            )
-            return np.int32(4) * _event_size(
-                event_shape, name=name or "IndependentConcaveBeta_params_size"
-            )
-
-    def get_config(self):
-        """Returns the config of this layer.
-        NOTE: At the moment, this configuration can only be serialized if the
-        Layer's `convert_to_tensor_fn` is a serializable Keras object (i.e.,
-        implements `get_config`) or one of the standard values:
-        - `Distribution.sample` (or `"sample"`)
-        - `Distribution.mean` (or `"mean"`)
-        - `Distribution.mode` (or `"mode"`)
-        - `Distribution.stddev` (or `"stddev"`)
-        - `Distribution.variance` (or `"variance"`)
-        """
-        config = {
-            "event_shape": self._event_shape,
-            "convert_to_tensor_fn": _serialize(self._convert_to_tensor_fn),
-            "validate_args": self._validate_args,
-        }
         base_config = super(IndependentConcaveBeta, self).get_config()
         return dict(list(base_config.items()) + list(config.items()))
 
@@ -942,7 +546,7 @@
     def output(self):
         """This allows the use of this layer with the shap package."""
         return super(IndependentConcaveBeta, self).output[0]
-    
+
 
 @tf.keras.saving.register_keras_serializable()
 class IndependentGamma(tfpl.DistributionLambda):
@@ -1554,7 +1158,6 @@
     def output(self):
         """This allows the use of this layer with the shap package."""
         return super(IndependentTruncatedNormal, self).output[0]
-    
 
 
 @tf.keras.saving.register_keras_serializable()
@@ -1666,169 +1269,6 @@
     def output(self):
         """This allows the use of this layer with the shap package."""
         return super(IndependentWeibull, self).output[0]
-    
-
-@tf.keras.saving.register_keras_serializable()
-class MixtureTruncatedNormal(tfpl.DistributionLambda):
-    """ A mixture of two truncated normal distributions Keras layer.
-        5-parameters distribution: loc1, scale1, loc2, scale2, weight
-    """
-
-    def __init__(
-        self,
-        event_shape=(),
-        convert_to_tensor_fn=tfd.Distribution.mean,
-        validate_args=False,
-        **kwargs
-    ):
-        """Initialize the `MixtureTruncatedNormal` layer.
-        Args:
-            event_shape: integer vector `Tensor` representing the shape of single
-                draw from this distribution.
-            convert_to_tensor_fn: Python `callable` that takes a `tfd.Distribution`
-                instance and returns a `tf.Tensor`-like object.
-                Default value: `tfd.Distribution.mean`.
-            validate_args: Python `bool`, default `False`. When `True` distribution
-                parameters are checked for validity despite possibly degrading runtime
-                performance. When `False` invalid inputs may silently render incorrect
-                outputs.
-                Default value: `False`.
-            **kwargs: Additional keyword arguments passed to `tf.keras.Layer`.
-        """
-
-        convert_to_tensor_fn = _get_convert_to_tensor_fn(convert_to_tensor_fn)
-
-        # If there is a 'make_distribution_fn' keyword argument (e.g., because we
-        # are being called from a `from_config` method), remove it.  We pass the
-        # distribution function to `DistributionLambda.__init__` below as the first
-        # positional argument.
-        kwargs.pop("make_distribution_fn", None)
-
-        super(MixtureTruncatedNormal, self).__init__(
-            lambda t: MixtureTruncatedNormal.new(t, event_shape, validate_args),
-            convert_to_tensor_fn,
-            **kwargs
-        )
-
-        self._event_shape = event_shape
-        self._convert_to_tensor_fn = convert_to_tensor_fn
-        self._validate_args = validate_args
-
-    @staticmethod
-    def new(params, event_shape=(), validate_args=False, name=None):
-        """Create the distribution instance from a `params` vector."""
-        with tf.name_scope(name or "MixtureTruncatedNormal"):
-            params = tf.convert_to_tensor(params, name="params")
-            
-            event_shape = dist_util.expand_to_vector(
-                tf.convert_to_tensor(
-                    event_shape, name="event_shape", dtype_hint=tf.int32
-                ),
-                tensor_name="event_shape",
-            )
-            
-            # Ensure the event shape is correctly handled
-            output_shape = tf.concat(
-                [
-                    tf.shape(params)[:-1],
-                    event_shape,
-                ],
-                axis=0,
-            )
-            
-            loc1, scale1, loc2, scale2, weight = tf.split(params, 5, axis=-1)
-            loc1 = tf.reshape(loc1, output_shape)
-            scale1 = tf.math.softplus(tf.reshape(scale1, output_shape)) + 1e-3
-            loc2 = tf.reshape(loc2, output_shape)
-            scale2 = tf.math.softplus(tf.reshape(scale2, output_shape)) + 1e-3
-            weight = tf.math.sigmoid(tf.reshape(weight, output_shape))
-            
-            # Create the component distributions
-            trunc_normal1 = tfd.TruncatedNormal(loc=loc1, scale=scale1, low=0.0, high=1.0)
-            trunc_normal2 = tfd.TruncatedNormal(loc=loc2, scale=scale2, low=0.0, high=1.0)
-            
-            # Create a categorical distribution for the weights
-            cat = tfd.Categorical(probs=tf.concat([tf.expand_dims(weight, -1), tf.expand_dims(1-weight, -1)], axis=-1))
-            
-            class CustomMixture(tfd.Distribution):
-                def __init__(self, cat, trunc_normal1, trunc_normal2):
-                    self.cat = cat
-                    self.trunc_normal1 = trunc_normal1
-                    self.trunc_normal2 = trunc_normal2
-                    super(CustomMixture, self).__init__(
-                        dtype=trunc_normal1.dtype,
-                        reparameterization_type=tfd.FULLY_REPARAMETERIZED,
-                        validate_args=validate_args,
-                        allow_nan_stats=True,
-                    )
-
-                def _sample_n(self, n, seed=None):
-                    indices = self.cat.sample(sample_shape=(n,), seed=seed)
-                    
-                    # Sample from both truncated normal distributions
-                    samples1 = self.trunc_normal1.sample(sample_shape=(n,), seed=seed)
-                    samples2 = self.trunc_normal2.sample(sample_shape=(n,), seed=seed)
-                    
-                    # Stack the samples along a new axis
-                    samples = tf.stack([samples1, samples2], axis=-1)
-                    
-                    # Gather samples according to indices from the categorical distribution
-                    chosen_samples = tf.gather(samples, indices, batch_dims=tf.get_static_value(tf.rank(indices)))
-
-                    return chosen_samples
-
-                def _log_prob(self, value):
-                    log_prob1 = self.trunc_normal1.log_prob(value)
-                    log_prob2 = self.trunc_normal2.log_prob(value)
-                    log_probs = tf.stack([log_prob1, log_prob2], axis=-1)
-                    weighted_log_probs = log_probs + tf.math.log(tf.concat([weight, 1 - weight], axis=-1))
-                    return tf.reduce_logsumexp(weighted_log_probs, axis=-1)
-
-                def _mean(self):
-                    return (weight * self.trunc_normal1.mean() + (1 - weight) * self.trunc_normal2.mean())
-
-            mixture_dist = CustomMixture(cat, trunc_normal1, trunc_normal2)
-            
-            return independent_lib.Independent(
-                mixture_dist,
-                reinterpreted_batch_ndims=tf.size(event_shape),
-                validate_args=validate_args,
-            )
-        
-    @staticmethod
-    def params_size(event_shape=(), name=None):
-        """The number of `params` needed to create a single distribution."""
-        with tf.name_scope(name or "MixtureTruncatedNormal_params_size"):
-            event_shape = tf.convert_to_tensor(
-                event_shape, name="event_shape", dtype_hint=tf.int32
-            )
-            return np.int32(5) * _event_size(
-                event_shape, name=name or "MixtureTruncatedNormal_params_size"
-            )
-        
-    def get_config(self):
-        """Returns the config of this layer.
-        NOTE: At the moment, this configuration can only be serialized if the
-        Layer's `convert_to_tensor_fn` is a serializable Keras object (i.e.,
-        implements `get_config`) or one of the standard values:
-        - `Distribution.sample` (or `"sample"`)
-        - `Distribution.mean` (or `"mean"`)
-        - `Distribution.mode` (or `"mode"`)
-        - `Distribution.stddev` (or `"stddev"`)
-        - `Distribution.variance` (or `"variance"`)
-        """
-        config = {
-            "event_shape": self._event_shape,
-            "convert_to_tensor_fn": _serialize(self._convert_to_tensor_fn),
-            "validate_args": self._validate_args,
-        }
-        base_config = super(MixtureTruncatedNormal, self).get_config()
-        return dict(list(base_config.items()) + list(config.items()))
-    
-    @property
-    def output(self):
-        """This allows the use of this layer with the shap package."""
-        return super(MixtureTruncatedNormal, self).output[0]
 
 
 @tf.keras.saving.register_keras_serializable()
