--- conflicted
+++ resolved
@@ -1,455 +1,16 @@
 import warnings
 from pathlib import Path
-<<<<<<< HEAD
-from typing import Optional
-from abc import abstractmethod
-=======
->>>>>>> cb25eb40
 
 from .normalizers import *
 
 
-<<<<<<< HEAD
-
-
-def create_transformation_from_str(class_name: str, inputs: Optional[dict] = None):
-
-    cls = globals()[class_name]
-
-    if issubclass(cls, DataTransformation):
-        if inputs is None:
-            return cls(fillvalue=-5)
-        else:
-            if "fillvalue" not in inputs.keys():
-                inputs["fillvalue"] = -5
-            return cls(**inputs)
-    else:
-        raise ValueError(f"{class_name} is not a subclass of DataTransformation")
-
-
-@dataclass
-class DataTransformer:
-    """
-    Class to handle the transformation of data in a xarray.Dataset object with different techniques.
-    """
-    name = "DataTransformer"
-
-    def __init__(self, method_var_dict: dict[str, tuple[list[str], dict[str, float]]] = None, 
-                 default_norma: Optional[str] = None, fillvalue: float = -5):
-
-        self.all_vars = []
-        self.parameters = []
-        self.fillvalue = fillvalue
-        self.default_norma = default_norma if default_norma is not None else "Standardizer"
-        self.default_norma_index = None
-
-        if method_var_dict is not None:
-            for i, (method, params) in enumerate(method_var_dict.items()):
-                variables, input_params = params
-                # handle the case of user passing the default norma with some features and forgetting to assign all features to a norma
-                if method == default_norma:
-                    self.default_norma_index = i
-                
-                if input_params is None:
-                    input_params = {}
-                if "fillvalue" not in input_params.keys():
-                    input_params["fillvalue"] = self.fillvalue
-                vars_to_remove = [var for var in variables if var in self.all_vars]
-                
-                method_cls = create_transformation_from_str(method, inputs=input_params)
-                
-                if len(vars_to_remove) > 0:
-                    LOGGER.error(f"Variable(s) {[var for var in vars_to_remove]} are already assigned to another transformation method.\nRemoving them from this transformation.")
-                    variables = [var for var in variables if var not in vars_to_remove]
-                
-                self.parameters.append((method_cls, variables, input_params))
-                self.all_vars.extend(variables)
-
-
-    def fit(self, dataset: xr.Dataset, dims: Optional[list] = None):
-        
-        datavars = list(dataset.data_vars)
-        remaining_var = list(set(datavars) - set(self.all_vars))
-        if len(remaining_var) > 0:
-            LOGGER.info(f"Variables {[var for var in remaining_var]} are not assigned to any transformation method. They will be assigned to {self.default_norma}")
-            if self.default_norma_index is not None:
-                self.parameters[self.default_norma_index][1].extend(remaining_var)
-            else:
-                self.parameters.append((create_transformation_from_str(self.default_norma), remaining_var, {"fillvalue": self.fillvalue}))
-            self.all_vars.extend(remaining_var)
-
-        for i in range(len(self.parameters)):
-            transformation, variables, inputs = self.parameters[i]
-            transformation.fit(dataset=dataset, variables = variables, dims = dims)
-            self.parameters[i] = (transformation, variables, inputs)
-
-    
-    def transform(self, *datasets: xr.Dataset) -> tuple[xr.Dataset, ...]:
-        
-        for parameter in self.parameters:
-            method, variables, _ = parameter
-            variables = list(set(variables) & set(datasets[0].data_vars)) # ensure that only variables that are in the dataset are transformed
-            datasets = method.transform(*datasets, variables=variables)
-        return datasets
-    
-    
-    def inverse_transform(self, *datasets: xr.Dataset) -> xr.Dataset:
-        
-        for parameter in self.parameters:
-            method, variables, _ = parameter
-            variables = list(set(variables) & set(datasets[0].data_vars)) # ensure that only variables that are in the dataset are inv-transformed
-            datasets = method.inverse_transform(*datasets, variables=variables)
-
-        return datasets
-    
-    
-    @classmethod
-    def from_dict(cls, in_dict: dict) -> Self:
-        method_var_dict = {}
-
-        # check whether dict corresponds to old Standardizer format
-        first_key = list(in_dict.keys())[0]
-        if first_key not in [cls.__name__ for cls in DataTransformation.__subclasses__()]:
-            subclass = Standardizer().from_dict(in_dict)
-            inputs = {"mean": subclass.mean, "std": subclass.std, "fillvalue": subclass.fillvalue}
-            method_var_dict[subclass.name] = (list(subclass.mean.data_vars), inputs)
-        else:
-            for method_name, inner_dict in in_dict.items():
-                tmp_class = create_transformation_from_str(method_name).from_dict(inner_dict)
-                inputs = {key: getattr(tmp_class, key) for key in inner_dict if getattr(tmp_class, key, None) is not None}
-                method_var_dict[tmp_class.name] = (inner_dict["channels"], inputs)
-        return cls(method_var_dict)
-    
-    
-    def to_dict(self):
-        out_dict = {}
-        for parameter in self.parameters:
-            method, variables, _ = parameter
-            out_dict_tmp = method.to_dict()
-            out_dict_tmp["channels"] = variables
-            out_dict[method.name] = out_dict_tmp
-        return out_dict
-    
-    @classmethod
-    def from_json(cls, in_fn: str) -> Self:
-        with open(in_fn, "r") as f:
-            in_dict = json.load(f)
-        return cls.from_dict(in_dict)
-    
-    def save_json(self, out_fn: str) -> None:
-        out_dict = self.to_dict()
-        if len(out_dict) == 0 or out_dict[list(out_dict.keys())[0]] is None:
-            raise ValueError(f"{self.name} wasn't fit to data")
-        with open(out_fn, "w") as outfile:
-            json.dump(out_dict, outfile, indent=4)
-
-class DataTransformation:
-    """
-    Abstract class for nromalization techniques in a xarray.Dataset object.
-    """
-
-    @abstractmethod
-    def fit():
-        pass
-
-    @abstractmethod
-    def transform():
-        pass
-
-    @abstractmethod
-    def inverse_transform():
-        pass
-
-    @abstractmethod
-    def from_dict():
-        pass
-
-    @abstractmethod
-    def to_dict():
-        pass
-
-@dataclass
-class Identity(DataTransformation):
-    """
-    Identity transformation, returns the input data without any transformation.
-    """
-
-    fillvalue: float = field(default=-5)
-    name = "Identity"
-
-    def fit(self, dataset: xr.Dataset, variables: Optional[list] = None, dims: Optional[list] = None):
-        self.fillvalue = self.fillvalue
-
-    def transform(self, *datasets: xr.Dataset, variables: Optional[list] = None) -> tuple[xr.Dataset, ...]:
-
-        def f(ds: xr.Dataset, variables: Optional[list] = None) -> xr.Dataset:
-            if variables is None:
-                variables = list(ds.data_vars)
-            for var in variables:
-                identity_value = ds[var].astype("float32")
-                if self.fillvalue is not None:
-                    identity_value = identity_value.fillna(self.fillvalue)
-                ds[var] = identity_value
-            return ds
-        
-        return tuple(f(ds, variables) for ds in datasets)
-    
-    def inverse_transform(self, *datasets: xr.Dataset, variables: Optional[list] = None) -> tuple[xr.Dataset, ...]:
-        return tuple(xr.where(ds > self.fillvalue, ds, np.nan) for ds in datasets)
-    
-    @classmethod
-    def from_dict(cls, in_dict: dict) -> Self:
-        fillvalue = in_dict["fillvalue"]
-        return cls(fillvalue)
-    
-    def to_dict(self):
-        out_dict = {
-            "fillvalue": self.fillvalue,
-        }
-        return out_dict
-
-
-@dataclass
-class Standardizer(DataTransformation):
-    """
-    Tranforms data using a z-normalization in a xarray.Dataset object.
-    """
-
-    mean: xr.Dataset = field(default=None)
-    std: xr.Dataset = field(default=None)
-    fillvalue: dict[str, float] = field(init=True, default=-5)
-    name = "Standardizer"
-
-    def fit(self, dataset: xr.Dataset, variables: Optional[list] = None, dims: Optional[list] = None):
-
-        if variables is None:
-            variables = list(dataset.data_vars)
-        if not all(var in dataset.data_vars for var in variables):
-            raise KeyError(f"There are variables not in dataset: {[var for var in variables if var not in dataset.data_vars]}")
-
-        self.mean = dataset[variables].mean(dims).compute().copy()
-        self.std = dataset[variables].std(dims).compute().copy()
-        self.fillvalue = self.fillvalue
-        # Check for near-zero standard deviations and set them equal to one
-        self.std = xr.where(self.std < 1e-6, 1, self.std)
-
-    def transform(self, *datasets: xr.Dataset, variables: Optional[list] = None) -> tuple[xr.Dataset, ...]:
-        if self.mean is None:
-            raise ValueError("Standardizer wasn't fit to data")
-
-        def f(ds: xr.Dataset, variables: Optional[list] = None):
-            
-            ds_copy = ds.copy()
-            if variables is None:
-                variables = list(ds_copy.data_vars)
-            for var in variables:
-                assert var in self.mean.data_vars, f"{var} not in Standardizer"
-
-                standardized_var = ((ds_copy[var] - self.mean[var]) / self.std[var]).astype("float32")
-                if self.fillvalue is not None:
-                    standardized_var = standardized_var.fillna(self.fillvalue)
-                
-                ds_copy[var] = standardized_var
-
-            return ds_copy
-
-        return tuple(f(ds, variables) for ds in datasets)
-    
-
-    def inverse_transform(self, *datasets: xr.Dataset, variables: Optional[list] = None) -> tuple[xr.Dataset, ...]:
-        if self.mean is None:
-            raise ValueError("Standardizer wasn't fit to data")
-
-        def f(ds: xr.Dataset, variables: Optional[list] = None) -> xr.Dataset:
-            if variables is None:
-                variables = ds.data_vars
-
-            ds = xr.where(ds > self.fillvalue, ds, np.nan)
-            for var in variables:
-                assert var in self.mean.data_vars, f"{var} not in Standardizer"
-            
-                unstandardized_var = (ds[var] * self.std[var] + self.mean[var]).astype("float32")
-                ds[var] = unstandardized_var
-            
-            return ds
-
-        return tuple(f(ds, variables) for ds in datasets)
-
-    @classmethod
-    def from_dict(cls, in_dict: dict) -> Self:
-        mean = xr.Dataset.from_dict(in_dict["mean"])
-        std = xr.Dataset.from_dict(in_dict["std"])
-        fillvalue = in_dict["fillvalue"]
-        return cls(mean, std, fillvalue=fillvalue)
-
-    def to_dict(self):
-        out_dict = {
-            "mean": self.mean.to_dict(),
-            "std": self.std.to_dict(),
-            "fillvalue": self.fillvalue,
-        }
-        return out_dict
-
-
-@dataclass
-class MinMaxScaler(DataTransformation):
-    """
-    Tranforms data using a min/max scaling in a xarray.Dataset object.
-    """
-
-    minimum: xr.Dataset = field(default=None)
-    maximum: xr.Dataset = field(default=None)
-    fillvalue: dict[str, float] = field(init=True, default=-5)
-    name = "MinMaxScaler"
-
-    def fit(self, dataset: xr.Dataset, variables: Optional[list] = None, dims: Optional[list] = None):
-        if variables is None:
-            variables = list(dataset.data_vars)
-        if not all(var in dataset.data_vars for var in variables):
-            raise KeyError(f"There are variables not in dataset: {[var for var in variables if var not in dataset.data_vars]}")
-
-        self.minimum = dataset[variables].min(dims).compute().copy()
-        self.maximum = dataset[variables].max(dims).compute().copy()
-        self.fillvalue = self.fillvalue
-
-    def transform(self, *datasets: xr.Dataset, variables: Optional[list] = None) -> tuple[xr.Dataset, ...]:
-        if self.minimum is None:
-            raise ValueError("MinMaxScaler wasn't fit to data")
-
-        def f(ds: xr.Dataset, variables: Optional[list] = None) -> xr.Dataset:
-
-            ds_copy = ds.copy()
-            if variables is None:
-                variables = ds_copy.data_vars
-            for var in variables:
-                assert var in self.minimum.data_vars, f"{var} not in MinMaxScaler"
-
-                scaled_var = ((ds_copy[var] - self.minimum[var]) / (self.maximum[var] - self.minimum[var])).astype("float32")
-
-                if self.fillvalue is not None:
-                    scaled_var = scaled_var.fillna(self.fillvalue)
-
-                ds_copy[var] = scaled_var
-            return ds_copy
-        
-        return tuple(f(ds, variables) for ds in datasets)
-    
-
-    def inverse_transform(self, *datasets: xr.Dataset, variables: Optional[list] = None) -> tuple[xr.Dataset, ...]:
-        if self.minimum is None:
-            raise ValueError("MinMaxScaler wasn't fit to data")
-
-        def f(ds: xr.Dataset, variables: Optional[list] = None) -> xr.Dataset:
-            if variables is None:
-                variables = ds.data_vars
-            
-            ds = xr.where(ds > self.fillvalue, ds, np.nan)
-            for var in variables:
-                assert var in self.minimum.data_vars, f"{var} not in MinMaxScaler"
-
-                unscaled_var = (ds[var] * (self.maximum[var] - self.minimum[var]) + self.minimum[var]).astype("float32")
-                ds[var] = unscaled_var
-            
-            return ds
-        
-        return tuple(f(ds, variables) for ds in datasets)
-    
-
-    @classmethod
-    def from_dict(cls, in_dict: dict) -> Self:
-        minimum = xr.Dataset.from_dict(in_dict["minimum"])
-        maximum = xr.Dataset.from_dict(in_dict["maximum"])
-        return cls(minimum, maximum)
-    
-
-    def to_dict(self):
-        out_dict = {
-            "minimum": self.minimum.to_dict(),
-            "maximum": self.maximum.to_dict(),
-            "fillvalue": self.fillvalue,
-        }
-        return out_dict
-
-
-@dataclass
-class MaxAbsScaler(DataTransformation):
-    """
-    Tranforms data using a max absolute scaling in a xarray.Dataset object.
-    """
-
-    absmax: xr.Dataset = field(default=None)
-    fillvalue: dict[str, float] = field(init=True, default=-5)
-    name = "MaxAbsScaler"
-
-    def fit(self, dataset: xr.Dataset, variables: Optional[list] = None, dims: Optional[list] = None):
-        if variables is None:
-            variables = list(dataset.data_vars)
-        if not all(var in dataset.data_vars for var in variables):
-            raise KeyError(f"There are variables not in dataset: {[var for var in variables if var not in dataset.data_vars]}")
-
-        self.absmax = abs(dataset[variables]).max(dims).compute().copy()
-        self.fillvalue = self.fillvalue
-
-
-    def transform(self, *datasets: xr.Dataset, variables: Optional[list] = None) -> tuple[xr.Dataset, ...]:
-        if self.absmax is None:
-            raise ValueError("MaxAbsScaler wasn't fit to data")
-
-        def f(ds: xr.Dataset, variables: Optional[list] = None) -> xr.Dataset:
-
-            ds_copy = ds.copy()
-            if variables is None:
-                variables = ds_copy.data_vars
-            for var in variables:
-                assert var in self.absmax.data_vars, f"{var} not in MaxAbsScaler"
-
-                scaled_var = (ds_copy[var] / self.absmax[var]).astype("float32")
-
-                if self.fillvalue is not None:
-                    scaled_var = scaled_var.fillna(self.fillvalue)
-
-                ds_copy[var] = scaled_var
-            return ds_copy
-        
-        return tuple(f(ds, variables) for ds in datasets)
-    
-    def inverse_transform(self, *datasets: xr.Dataset, variables: Optional[list] = None) -> tuple[xr.Dataset, ...]:
-        if self.absmax is None:
-            raise ValueError("MaxAbsScaler wasn't fit to data")
-        
-        def f(ds: xr.Dataset, variables: Optional[list] = None) -> xr.Dataset:
-            if variables is None:
-                variables = ds.data_vars
-            ds = xr.where(ds > self.fillvalue, ds, np.nan)
-            for var in variables:
-                assert var in self.absmax.data_vars, f"{var} not in MaxAbsScaler"
-=======
 warnings.warn(
     "Module 'standardizers' is deprecated and will be removed in a future version. "
     "Please use 'normalizers' instead.",
     DeprecationWarning,
     stacklevel=2,
 )
->>>>>>> cb25eb40
 
-                unscaled_var = (ds[var] * self.absmax[var]).astype("float32")
-                ds[var] = unscaled_var
-            return ds
-        
-        return tuple(f(ds, variables) for ds in datasets)
-    
-    @classmethod
-    def from_dict(cls, in_dict: dict) -> Self:
-        absmax = xr.Dataset.from_dict(in_dict["absmax"])
-        return cls(absmax)
-    
-    def to_dict(self):
-        out_dict = {
-            "absmax": self.absmax.to_dict(),
-            "fillvalue": self.fillvalue,
-        }
-        return out_dict
-    
 
 def standardize_split_dataset(
     split_dataset: dict[str, xr.Dataset],
