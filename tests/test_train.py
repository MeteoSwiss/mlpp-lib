--- conflicted
+++ resolved
@@ -69,7 +69,6 @@
 ]
 
 
-<<<<<<< HEAD
 @pytest.fixture  # https://docs.pytest.org/en/6.2.x/tmpdir.html
 def write_datasets_zarr(tmp_path, features_dataset, targets_dataset):
     features_dataset.to_zarr(tmp_path / "features.zarr", mode="w")
@@ -86,25 +85,7 @@
     batch_dims = ["forecast_reference_time","t","station"]
     datamodule = DataModule(tmp_path.as_posix() + "/", cfg["features"], cfg["targets"], batch_dims, splitter)
     results = train.train(cfg, datamodule)
-
-=======
-@pytest.mark.parametrize("param_run", RUNS)
-def test_train(param_run, features_dataset, targets_dataset, splits_train_val):
-    num_epochs = 2
-    param_run.update({"epochs": num_epochs})
-    features = features_dataset[param_run["features"]]
-    targets = targets_dataset[param_run["targets"]]
-    if sample_weights := param_run.get("sample_weights"):
-        sample_weights = features_dataset[sample_weights]
-        sample_weights = sample_weights.broadcast_like(targets)
-    results = train.train(
-        param_run,
-        features,
-        targets,
-        splits_train_val,
-        sample_weights=sample_weights,
-    )
->>>>>>> a9e00b00
+   
     assert len(results) == 4
     assert isinstance(results[0], Functional)  # model
     assert isinstance(results[1], dict)  # custom_objects
